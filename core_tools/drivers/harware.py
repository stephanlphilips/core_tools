# -*- coding: utf-8 -*-
from dataclasses import dataclass
import qcodes as qc
import numpy as np

@dataclass
class virtual_gate:
    name:str
    real_gate_names: list
    virtual_gate_names: list
    virtual_gate_matrix: np.ndarray

    def __init__(self, name, real_gate_names, virtual_gate_names=None):
        '''
        generate a virtual gate object.
        Args:
            real_gate_names (list<str>) : list with the names of real gates
            virtual_gate_names (list<str>) : (optional) names of the virtual gates set. If not provided a "v" is inserted before the gate name.
        '''
        self.name = name
        self.real_gate_names = real_gate_names
        self._virtual_gate_matrix = np.eye(len(real_gate_names)).data
        self.virtual_gate_matrix_no_norm = np.eye(len(real_gate_names)).data
        if virtual_gate_names !=  None:
            self.virtual_gate_names = virtual_gate_names
        else:
            self.virtual_gate_names = []
            for name in real_gate_names:
                self.virtual_gate_names.append("v" + name)

        if len(self.real_gate_names) != len(self.virtual_gate_names):
            raise ValueError("number of real gates and virtual gates is not equal, please fix the input.")

    @property
    def virtual_gate_matrix(self):
        cap_no_norm = np.asarray(self.virtual_gate_matrix_no_norm)
        cap = np.asarray(self._virtual_gate_matrix)

        for i in range(cap.shape[0]):
            cap[i, :] = cap_no_norm[i]/np.sum(cap_no_norm[i, :])

        return self._virtual_gate_matrix

    def __len__(self):
        '''
        get number of gate in the object.
        '''
        return len(self.real_gate_names)

    def __getstate__(self):
        '''
        overwrite state methods so object becomes pickable.
        '''
        state = self.__dict__.copy()
        state["_virtual_gate_matrix"] = np.asarray(self._virtual_gate_matrix)
        state["virtual_gate_matrix_no_norm"] = np.asarray(self.virtual_gate_matrix_no_norm)
        return state

    def __setstate__(self, new_state):
        '''
        overwrite state methods so object becomes pickable.
        '''
        new_state["_virtual_gate_matrix"] = np.asarray(new_state["_virtual_gate_matrix"]).data
        new_state["virtual_gate_matrix_no_norm"] = np.asarray(new_state["virtual_gate_matrix_no_norm"]).data
        self.__dict__.update(new_state)

@dataclass
class rf_sources:
    module : any
    _frequency : float
    _power :float
    _frequency_stepsize :float

    @property 
    def frequency(self):
        return self._frequency

    @frequency.setter
    def frequency(self, freq):
        self.module.frequency(freq)
        self._frequency = freq

    @property 
    def power(self):
        return self._power

    @power.setter
    def power(self, my_power):
        self.module.power(my_power)
        self._power = my_power

    @property 
    def frequency_stepsize(self):
        return self._frequency_stepsize

    @frequency_stepsize.setter
    def frequency_stepsize(self, freq_step_size):
        self.module.frequency_stepsize(freq_step_size)
        self._frequency_stepsize = freq_step_size

class virtual_gates_mgr(list):
    def __init__(self, sync_engine, *args):
        super(virtual_gates_mgr, self).__init__(*args)

        self.sync_engine = sync_engine

    def append(self, item):
        if not isinstance(item, virtual_gate):
            raise ValueError("please provide the virtual gates with the virtual_gate data type. {} detected".format(type(item)))

        # check for uniqueness of the virtual gate names.
        virtual_gates = []
        virtual_gates += item.virtual_gate_names
        for i in self:
            virtual_gates += i.virtual_gate_names

        if len(np.unique(np.array(virtual_gates))) != len(virtual_gates):
            raise ValueError("two duplicate names of virtual gates detected. Please fix this.")

        if item.name in list(self.sync_engine.keys()):
            item_in_ram = self.sync_engine[item.name]
            if item_in_ram.real_gate_names == item.real_gate_names:
                np.asarray(item.virtual_gate_matrix_no_norm)[:] = np.asarray(item_in_ram.virtual_gate_matrix_no_norm)[:]

        self.sync_engine[item.name] =  item

        return super(virtual_gates_mgr, self).append(item)

    def __getitem__(self, row):
        if isinstance(row, int):
            return super(virtual_gates_mgr, self).__getitem__(row)
        if isinstance(row, str):
            row = self.index(row)
            return super(virtual_gates_mgr, self).__getitem__(row)

        raise ValueError("Invalid key (name) {} provided for the virtual_gate object.")

    def index(self, name):
        i = 0
        options = []
        for v_gate_item in self:
            options.append(v_gate_item.name)
            if v_gate_item.name  == name:
                return i
            i += 1
        if len(options) == 0:
            raise ValueError("Trying to get find a virtual gate matrix, but no matrix is defined.")

        raise ValueError("{} is not defined as a virtual gate. The options are, {}".format(name,options))

class harware_parent(qc.Instrument):
    """docstring for harware_parent -- init a empy hardware object"""
    def __init__(self, sample_name):
        super(harware_parent, self).__init__(sample_name)
<<<<<<< HEAD
        self.storage_location = storage_location
        self.sync = shelve.open(storage_location + sample_name, flag='c', writeback=True)
=======

>>>>>>> c7349d04
        self.dac_gate_map = dict()
        self.boundaries = dict()
        self.RF_sources = dict()
        
        self._AWG_to_dac_conversion = dict()
        self._virtual_gates = virtual_gates_mgr()

    @property
    def virtual_gates(self):
        return self._virtual_gates
    
    @property
    def RF_settings(self):
        return self.RF_sources
    
    @property
    def AWG_to_dac_conversion(self):
        return self._AWG_to_dac_conversion
    
    @AWG_to_dac_conversion.setter
    def AWG_to_dac_conversion(self, AWG_to_dac_ratio):
        if self._AWG_to_dac_conversion.keys() == AWG_to_dac_ratio.keys():
            AWG_to_dac_ratio = self._AWG_to_dac_conversion
        else:
            self._AWG_to_dac_conversion = AWG_to_dac_ratio

    def add_rf_source(self, src):
        self.RF_sources[src.name] = rf_sources(src, 0, 0, 0)
    
    def add_virtual_gates(self, name_matrix, gates, virtual_gate_names=None):
        vg = virtual_gate(name, real_gate_names, virtual_gate_names)
        self._virtual_gates.append(vg)

    def snapshot_base(self, update: bool=False,
                  params_to_skip_update: Sequence[str]=None):        
        vg_snap = {}
        for vg in self.virtual_gates:
            vg_mat = np.reshape(np.frombuffer(vg.virtual_gate_matrix, dtype=float),np.shape(vg.virtual_gate_matrix))
            vg_meta = {}
            vg_meta['real_gate_names'] = vg.real_gate_names
            vg_meta['virtual_gate_names'] = vg.virtual_gate_names
            vg_meta['virtual_gate_matrix'] = json.dumps(np.asarray(vg.virtual_gate_matrix).tolist())
            vg_meta['virtual_gate_matrix_no_norm'] = json.dumps(np.asarray(vg.virtual_gate_matrix_no_norm).tolist())
            vg_snap[vg.name] = vg_meta
        self.snap = {'AWG_to_DAC': self.AWG_to_dac_conversion,
                 'dac_gate_map': self.dac_gate_map,
                 'virtual_gates': vg_snap
                 }
        return self.snap

if __name__ == '__main__':
    # example.
    hw = hardware_example("my_harware_example")
    print(hw.virtual_gates)<|MERGE_RESOLUTION|>--- conflicted
+++ resolved
@@ -152,12 +152,8 @@
     """docstring for harware_parent -- init a empy hardware object"""
     def __init__(self, sample_name):
         super(harware_parent, self).__init__(sample_name)
-<<<<<<< HEAD
-        self.storage_location = storage_location
+
         self.sync = shelve.open(storage_location + sample_name, flag='c', writeback=True)
-=======
-
->>>>>>> c7349d04
         self.dac_gate_map = dict()
         self.boundaries = dict()
         self.RF_sources = dict()
