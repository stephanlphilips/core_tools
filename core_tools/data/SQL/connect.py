'''
definition of storage locations and initializer for storage.
'''

class SQL_descriptor(object):
    def __init__(self, required=False):
        self.val = None

    def __set__(self, obj, val):
        self.val = val

    def __get__(self, obj, objtype):
        if self.val is None:
            raise ConnectionError('No sample information provided\n\n** Please check the docs (set up section). \n\n')
        return self.val

class sample_info:
    project = SQL_descriptor(True)
    set_up = SQL_descriptor(True)
    sample = SQL_descriptor(True)

    def __init__(self, project, set_up, sample):
        sample_info.project = project
        sample_info.set_up = set_up
        sample_info.sample = sample


class conn_info_descriptor:
    def __set_name__(self, owner, name):
        setattr(owner,'__'+name, None)
        self.name = '__' + name
        self.owner = owner

    def __set__(self, obj, val):
        setattr(self.owner, self.name, val)

    def __get__(self, obj, objtype):
        if getattr(self.owner, self.name) is None:
            if objtype is SQL_conn_info_local:
                val =  getattr(SQL_conn_info_remote, self.name)
            elif objtype is SQL_conn_info_remote:
                val =  getattr(SQL_conn_info_local, self.name)

            if val is None:
<<<<<<< HEAD
                raise ConnectionError('Nor a localcal server/remote server, please check the set up section of the dataset documentation.')

=======
                raise ConnectionError('Nor a local server/remote server, please check the set up section of the dataset documentation.')
            
>>>>>>> 9e751fca
            return val

        return objtype.__dict__[self.name]


'''
if one of the two connection object is not configured it will automatically fall back to the other one.
'''
class SQL_conn_info_local:
    host = conn_info_descriptor()
    port = conn_info_descriptor()
    user = conn_info_descriptor()
    passwd = conn_info_descriptor()
    dbname = conn_info_descriptor()
    readonly = conn_info_descriptor()

    def __init__(self, host, port, user, passwd, dbname, readonly=False):
        self.host = host
        self.port = port
        self.user = user
        self.passwd = passwd
        self.dbname = dbname
        self.readonly = readonly

    def __repr__(self):
        return f'{self.__class__}: host {self.host}, port {self.port}, user {self.user}, passwd *, dbname {self.dbname}, readonly {self.readonly}'

class SQL_conn_info_remote:
    host = conn_info_descriptor()
    port = conn_info_descriptor()
    user = conn_info_descriptor()
    passwd = conn_info_descriptor()
    dbname = conn_info_descriptor()
    readonly = conn_info_descriptor()

    def __init__(self, host, port, user, passwd, dbname, readonly=False):
        self.host = host
        self.port = port
        self.user = user
        self.passwd = passwd
        self.dbname = dbname
        self.readonly = readonly

    def __repr__(self):
        return f'{self.__class__}: host {self.host}, port {self.port}, user {self.user}, passwd *, dbname {self.dbname}, readonly {self.readonly}'

def set_up_local_storage(user, passwd, dbname, project, set_up, sample, readonly=False):
    '''
    Set up the specification for the datastorage needed to store/retrieve measurements.

    Args:
        user (str) : name of the user to connect with
        passwd (str) : password of the user
        dbname (str) : database to connect with (e.g. 'vandersypen_data')

        project (str) : project for which the data will be saved
        set_up (str) : set up at which the data has been measured
        sample (str) : sample name
    '''
    SQL_conn_info_local('localhost', 5432, user, passwd, dbname, readonly)
    sample_info(project, set_up, sample)

def set_up_remote_storage(host, port, user, passwd, dbname, project, set_up, sample, readonly=False):
    '''
    Set up the specification for the datastorage needed to store/retrieve measurements.

    Args:
        host (str) : host that is used for storage, e.g. "localhost" for local or "spin_data.tudelft.nl" for global storage
        port (int) : port number to connect through, the default it 5432
        user (str) : name of the user to connect with
        passwd (str) : password of the user
        dbname (str) : database to connect with (e.g. 'vandersypen_data')

        project (str) : project for which the data will be saved
        set_up (str) : set up at which the data has been measured
        sample (str) : sample name
    '''
    SQL_conn_info_remote(host, port, user, passwd, dbname, readonly)
    sample_info(project, set_up, sample)

def set_up_local_and_remote_storage(host, port,
                                    user_local, passwd_local, dbname_local,
                                    user_remote, passwd_remote, dbname_remote,
                                    project, set_up, sample,
                                    local_readonly=False, remote_readonly=False):
    '''
    Set up the specification for the datastorage needed to store/retrieve measurements.

    Args:
        host (str) : host that is used for storage, e.g. "localhost" for local or "spin_data.tudelft.nl" for global storage
        port (int) : port number to connect through, the default it 5432

        user_local (str) : [local server] name of the user to connect with
        passwd_local (str) : [local server] password of the user
        dbname_local (str) : [local server] database to connect with (e.g. 'vandersypen_data')

        user_remote (str) : [remote server] name of the user to connect with
        passwd_remote (str) : [remote server] password of the user
        dbname_remote (str) : [remote server] database to connect with (e.g. 'vandersypen_data')

        project (str) : project for which the data will be saved
        set_up (str) : set up at which the data has been measured
        sample (str) : sample name
    '''
    SQL_conn_info_local('localhost', 5432, user_local, passwd_local, dbname_local, local_readonly)
    SQL_conn_info_remote(host, port, user_remote, passwd_remote, dbname_remote, remote_readonly)
    sample_info(project, set_up, sample)<|MERGE_RESOLUTION|>--- conflicted
+++ resolved
@@ -42,13 +42,8 @@
                 val =  getattr(SQL_conn_info_local, self.name)
 
             if val is None:
-<<<<<<< HEAD
-                raise ConnectionError('Nor a localcal server/remote server, please check the set up section of the dataset documentation.')
+                raise ConnectionError('Nor a local server/remote server, please check the set up section of the dataset documentation.')
 
-=======
-                raise ConnectionError('Nor a local server/remote server, please check the set up section of the dataset documentation.')
-            
->>>>>>> 9e751fca
             return val
 
         return objtype.__dict__[self.name]
