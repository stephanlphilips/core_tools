--- conflicted
+++ resolved
@@ -13,11 +13,7 @@
     '''
     load_virtual_gate_matrix_from_snapshot(load_by_id(ds_id).snapshot, hardware_name)
 
-<<<<<<< HEAD
-def load_virtual_gate_matrix_from_snapshot(snapshot, hardware_name, no_norm=True):
-=======
 def load_virtual_gate_matrix_from_snapshot(snapshot, hardware_name='hardware', no_norm=True):
->>>>>>> a016bdc9
     '''
     load virtual gate matrix from a existing datasset.
 
@@ -41,17 +37,9 @@
 
         mat = np.array(eval(matrix))
 
-<<<<<<< HEAD
-        vg = virtual_gate_matrix(key, value['real_gate_names'], value['virtual_gate_names'], mat)
-        vg.save()
-        
-        h = hardware()
-        h.virtual_gates.add(vg.name, vg.gates, vg.v_gates)
-=======
         hw = qc.Station.default.hardware
         hw.virtual_gates.add(key, value['real_gate_names'], value['virtual_gate_names'], mat)
->>>>>>> a016bdc9
-
+        
         print(f'\tfound virtual gate matrix named ::\t{key} ({mat.shape[0]}x{mat.shape[1]})')
 
 def load_AWG_to_dac_conversion_from_ds(ds_id, hardware_name='hardware'):
