--- conflicted
+++ resolved
@@ -9,13 +9,9 @@
     #set digitzer to use software triggering and return 1 point per channel --> average the full trace.
     t_measure = 1e6 #1us (unit ns)
     cycles = 1 # just measure once.
-<<<<<<< HEAD
     digitizer.set_digitizer_software(t_measure, cycles, data_mode = DATA_MODE.AVERAGE_TIME_AND_CYCLES, 
                                   channels = [1,2,3,4], fourchannel = True)
-=======
-    digitizer.set_digitizer_software(t_measure, cycles, data_mode = DATA_MODE.AVERAGE_TIME_AND_CYCLES,
-                                  channels = [1,2], fourchannel = True)
->>>>>>> c504bb09
+
 
     digitizer.daq_flush(1)
     digitizer.daq_flush(2)
@@ -36,14 +32,10 @@
     else:
         if digitzer.mode == MODES.AVERAGE:
             firmware_loader(digitzer, M3102A_CLEAN, MODES.NORMAL)
-<<<<<<< HEAD
     
     digitzer.set_digitizer_software(1e6, 1, data_mode = DATA_MODE.AVERAGE_TIME_AND_CYCLES, 
                                   channels = [1,2,3,4], fourchannel = True)
-=======
 
-    digitzer.set_digitizer_software(1e6, 1, data_mode = DATA_MODE.AVERAGE_TIME_AND_CYCLES,
-                                  channels = [1,2], fourchannel = True)
 
 def test_digitizer_hvi2(digitizer:SD_DIG, requested_mode: MODES):
     '''
@@ -58,5 +50,4 @@
     v_str = ','.join([f'{v:7.3f}' for v in digitizer.measure()])
     print(f"testing digitizer: {v_str} mV")
 
-    digitizer.set_acquisition_mode(requested_mode)
->>>>>>> c504bb09
+    digitizer.set_acquisition_mode(requested_mode)