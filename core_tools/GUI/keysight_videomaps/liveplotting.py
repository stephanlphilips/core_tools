# import qdarkstyle
import numpy as np
import pyqtgraph as pg
from core_tools.GUI.keysight_videomaps.GUI.videomode_gui import Ui_MainWindow
from core_tools.sweeps.sweeps import do0D
from core_tools.data.SQL.connect import sample_info

from dataclasses import dataclass
from PyQt5 import QtCore, QtWidgets
from core_tools.GUI.keysight_videomaps.data_getter import scan_generator_Virtual
from core_tools.GUI.keysight_videomaps.plotter.plotting_functions import _1D_live_plot, _2D_live_plot
from qcodes import MultiParameter
from qcodes.measure import Measure
from core_tools.utility.powerpoint import addPPTslide
import logging

#TODO: Fix the measurement codes, to transpose the data properly (instead of fixing it in the plot)

@dataclass
class plot_content:
    _1D: _1D_live_plot
    _2D: _2D_live_plot

@dataclass
class param_getter:
    _1D: object()
    _2D: object()

class liveplotting(QtWidgets.QMainWindow, Ui_MainWindow):
    """
    Liveplotting designed for the V2 system.

    This is a quick implementation of VideoMode for the Keysight system including digitizer.
    To generate the GUI, QT designer is used. The code in the ui file is directly ported into python code.

    The code for this classes is multithreaded in order to make sure everything keeps smoots during aquisition of the data.
    """
    @property
    def tab_id(self):
        return self.tabWidget.currentIndex()

    @property
    def is_running(self):
        if self.start_1D.text() == 'Stop':
            return '1D'
        elif self.start_2D.text() == 'Stop':
            return '2D'
        else:
            return False

    def __init__(self, pulse_lib, digitizer, scan_type = 'Virtual', cust_defaults = None,
                 iq_mode=None, channel_map=None):
        '''
        init of the class

        Args:
            pulse_lib (pulselib) : provide the pulse library object. This is used to generate the sequences.
            digitizer (QCodes Instrument) : provide the digitizer driver of the card. In this case the one put in V2 software.
            scan_type (str) : type of the scan, will point towards a certain driver for getting the data (e.g. 'Virtual', 'Keysight')
            cust_defaults (dict of dicts): Dictionary to supply custom starting defaults. Any parameters/dicts that are not defined will resort to defaults.
                        Format is {'1D': dict, '2D': dict, 'gen': dict}
                        1D = {'gate_name': str,
                           'V_swing': float,
                           'npt': int,
                           't_meas': float,
                           'biasT_corr': bool,
                           'average': int,
                           'diff': bool}
                        2D = {'gate1_name': str,
                           'gate2_name': str,
                           'V1_swing': float,
                           'V2_swing': float,
                           'npt': int,
                           't_meas': float,
                           'biasT_corr': bool,
                           'average': int,
                           'diff': bool}
                        gen = {'ch1': bool,
                           'ch2': bool,
                           'ch3': bool,
                           'ch4': bool,
                           'sample_rate': float, # (currently only 100 or 500 allowed)
                           'dig_vmax: float, # allowed: 4.0, 2.0, 1.0, 0.5, 0.25, 0.125
                           'enabled_markers': list[str],
                           'acquisition_delay_ns': float, # Time in ns between AWG output change and digitizer acquisition start.
                           }
            iq_mode (str or dict): when digitizer is in MODE.IQ_DEMODULATION then this parameter specifies how the
                    complex I/Q value should be plotted: 'I', 'Q', 'abs', 'angle', 'angle_deg'. A string applies to
                    all channels. A dict can be used to specify selection per channel, e.g. {1:'abs', 2:'angle'}
            channel_map (Dict[str, Tuple(int, Callable[[np.ndarray], np.ndarray])]):
                defines new list of derived channels to display. Dictionary entries name: (channel_number, func).
                E.g. {(ch1-I':(1, np.real), 'ch1-Q':(1, np.imag), 'ch3-Amp':(3, np.abs), 'ch3-Phase':(3, np.angle)}
                The default channel_map is:
                    {'ch1':(1, np.real), 'ch2':(2, np.real), 'ch3':(3, np.real), 'ch4':(4, np.real)}
        '''
        logging.info('initialising vm')
        self.pulse_lib = pulse_lib
        self.digitizer = digitizer

        if scan_type == 'Virtual':
            self.construct_1D_scan_fast = scan_generator_Virtual.construct_1D_scan_fast
            self.construct_2D_scan_fast = scan_generator_Virtual.construct_2D_scan_fast
        elif scan_type == "Keysight":
            from core_tools.GUI.keysight_videomaps.data_getter import scan_generator_Keysight
            self.construct_1D_scan_fast = scan_generator_Keysight.construct_1D_scan_fast
            self.construct_2D_scan_fast = scan_generator_Keysight.construct_2D_scan_fast
        elif scan_type == "Tektronix":
            from core_tools.GUI.keysight_videomaps.data_getter import scan_generator_Tektronix
            self.construct_1D_scan_fast = scan_generator_Tektronix.construct_1D_scan_fast
            self.construct_2D_scan_fast = scan_generator_Tektronix.construct_2D_scan_fast
        else:
            raise ValueError("Unsupported agrument for scan type.")
        self.current_plot = plot_content(None, None)
        self.current_param_getter = param_getter(None, None)
        instance_ready = True

        # set graphical user interface
        self.app = QtCore.QCoreApplication.instance()
        if self.app is None:
            instance_ready = False
            self.app = QtWidgets.QApplication([])

        # self.app.setStyleSheet(qdarkstyle.load_stylesheet_pyqt5())

        super(QtWidgets.QMainWindow, self).__init__()
        self.setupUi(self)
        self.setAttribute(QtCore.Qt.WA_DeleteOnClose, True)

        self._init_channels(channel_map, iq_mode)
        self._init_markers(pulse_lib)

        pg.setConfigOption('background', 'w')
        pg.setConfigOption('foreground', 'k')

        self.start_1D.clicked.connect(self._1D_start_stop)
        self.start_2D.clicked.connect(self._2D_start_stop)
        self._1D_update_plot.clicked.connect(self.update_plot_settings_1D)
        self._2D_update_plot.clicked.connect(self.update_plot_settings_2D)
        self._flip_axes.clicked.connect(self.do_flip_axes)
        self.tabWidget.currentChanged.connect(self.tab_changed)

        self.init_defaults(pulse_lib.channels, cust_defaults)

        self._1D_save_data.clicked.connect(self.save_data)
        self._2D_save_data.clicked.connect(self.save_data)

        self._1D_ppt_save.clicked.connect(self.copy_ppt)
        self._2D_ppt_save.clicked.connect(self.copy_ppt)

        self.show()
        if instance_ready == False:
            self.app.exec()
            
    def turn_off(self):
        if self.is_running == '1D':
            self._1D_start_stop()
        elif self.is_running == '2D':
            self._2D_start_stop()
            
    def _init_channels(self, channel_map, iq_mode):
        self.channel_map = (
                channel_map if channel_map is not None
                else {f'ch{i}':(i, np.real) for i in range(1,5)})

        # backwards compatibility with older iq_mode parameter
        iq_mode2numpy = {'I': np.real, 'Q': np.imag, 'abs': np.abs,
                    'angle': np.angle, 'angle_deg': lambda x:np.angle(x, deg=True)}
        if iq_mode is not None:
            if channel_map is not None:
                logging.warning('iq_mode is ignored when channel_map is also specified')
            elif isinstance(iq_mode, str):
                self.channel_map = {f'ch{i}':(i, iq_mode2numpy(iq_mode)) for i in range(1,5)}
            else:
                for ch, mode in iq_mode.items():
                    self.channel_map[f'ch{ch}'] = (ch, iq_mode2numpy[mode])

        # add to GUI
        self.channel_check_boxes = {}
        for name in self.channel_map:
            label = QtWidgets.QLabel(self.verticalLayoutWidget)
            label.setObjectName(f"label_channel_{name}")
            label.setText(name)
            self.horizontalLayout_channel_labels.addWidget(label, 0, QtCore.Qt.AlignHCenter)
            check_box = QtWidgets.QCheckBox(self.verticalLayoutWidget)
            check_box.setText("")
            check_box.setChecked(True)
            check_box.setObjectName(f"check_channel_{name}")
            self.horizontalLayout_channel_checkboxes.addWidget(check_box, 0, QtCore.Qt.AlignHCenter)
            self.channel_check_boxes[name] = check_box

    def _init_markers(self, pulse_lib):
        self.marker_check_boxes = {}
        for m in pulse_lib.marker_channels:
            label = QtWidgets.QLabel(self.verticalLayoutWidget)
            label.setObjectName(f"label_marker_{m}")
            label.setText(m)
            self.horizontalLayout_markers.addWidget(label, 0, QtCore.Qt.AlignHCenter)
            check_box = QtWidgets.QCheckBox(self.verticalLayoutWidget)
            check_box.setText("")
            check_box.setChecked(False)
            check_box.setObjectName(f"check_box_marker_{m}")
            self.horizontalLayout_markers_checks.addWidget(check_box, 0, QtCore.Qt.AlignHCenter)
            self.marker_check_boxes[m] = check_box


    def init_defaults(self, gates, cust_defaults):
        '''
        inititialize defaults for the 1D plot. Also configure listeners to check when values are changed.

        Args:
            gates (list<str>) : names of the gates that are available in the AWG.
        '''
        for i in sorted(gates, key=str.lower):
            self._1D_gate_name.addItem(str(i))
            self._2D_gate1_name.addItem(str(i))
            self._2D_gate2_name.addItem(str(i))


        # 1D defaults
        self.defaults_1D = {'gate_name': self._1D_gate_name.currentText(),
                           'V_swing': 50,
                           'npt': 200,
                           't_meas': 50,
                           'biasT_corr': False,
                           'average': 1,
                           'diff': False}

        # 2D defaults
        self.defaults_2D = {'gate1_name': self._2D_gate1_name.currentText(),
                           'gate2_name': self._2D_gate2_name.currentText(),
                           'V1_swing': 50,
                           'V2_swing': 50,
                           'npt': 75,
                           't_meas': 5,
                           'biasT_corr': True,
                           'average': 1,
                           'diff': False}

        self.defaults_gen = {'sample_rate': 100,
                           'dig_vmax': 2.0,
                           'acquisition_delay_ns': 500,
                           'enabled_markers': []}

        # General defaults

        default_tabs = ['1D', '2D','gen']
        default_dicts = [self.defaults_1D, self.defaults_2D, self.defaults_gen]
        exclude = ['_gen_enabled_markers']

        for (tab,defaults) in zip(default_tabs,default_dicts):
            for (key,val) in defaults.items():
                try:
                    val = cust_defaults[tab][key]
                except:
                    pass
                setattr(self,f'_{tab}__{key}', val)
                if f'_{tab}_{key}' not in exclude:
                    GUI_element = getattr(self,f'_{tab}_{key}')
                    if type(GUI_element) == QtWidgets.QComboBox:
                        GUI_element.setCurrentText(str(val))
                    elif type(GUI_element) == QtWidgets.QDoubleSpinBox or type(GUI_element) == QtWidgets.QSpinBox:
                        GUI_element.setValue(val)
                    elif type(GUI_element) == QtWidgets.QCheckBox:
                        GUI_element.setChecked(val)

        for channel_name, check_box in self.channel_check_boxes.items():
            try:
                if channel_name in cust_defaults['gen']:
                    check_box.setChecked(cust_defaults['gen'][channel_name])
            except: pass

        for marker, check_box in self.marker_check_boxes.items():
            check_box.setChecked(marker in self._gen__enabled_markers)

        self._1D_average.valueChanged.connect(self.update_plot_properties_1D)
        self._1D_diff.stateChanged.connect(self.update_plot_properties_1D)
        self._1D_x_range_min.valueChanged.connect(self.update_plot_properties_1D)
        self._1D_x_range_max.valueChanged.connect(self.update_plot_properties_1D)
        
        self._2D_average.valueChanged.connect(self.update_plot_properties_2D)
        self._2D_diff.stateChanged.connect(self.update_plot_properties_2D)
        self._2D_x_range_min.valueChanged.connect(self.update_plot_properties_2D)
        self._2D_x_range_max.valueChanged.connect(self.update_plot_properties_2D)
        self._2D_y_range_min.valueChanged.connect(self.update_plot_properties_2D)
        self._2D_y_range_max.valueChanged.connect(self.update_plot_properties_2D)

        self._channels = self.get_activated_channels()


    def set_1D_settings(self, gate=None, vswing=None, npt=None, t_meas=None, biasT_corr=None,
                        averaging=None, differentiate=None):
        if gate is not None:
            self._1D_gate_name.setCurrentText(gate)
        if vswing is not None:
            self._1D_V_swing.setValue(vswing)
        if npt is not None:
            self._1D_npt.setValue(npt)
        if t_meas is not None:
            self._1D_t_meas.setValue(t_meas)
        if biasT_corr is not None:
            self._1D_biasT_corr.setChecked(biasT_corr)
        if averaging is not None:
            self._1D_average.setValue(averaging)
        if differentiate is not None:
            self._1D_diff.setChecked(differentiate)

    def set_2D_settings(self, gate1=None, vswing1=None, gate2=None, vswing2=None, npt=None, t_meas=None,
                        biasT_corr=None, averaging=None, differentiate=None):
        if gate1 is not None:
            self._2D_gate1_name.setCurrentText(gate1)
        if vswing1 is not None:
            self._2D_V1_swing.setValue(vswing1)
        if gate2 is not None:
            self._2D_gate2_name.setCurrentText(gate2)
        if vswing2 is not None:
            self._2D_V2_swing.setValue(vswing2)
        if npt is not None:
            self._2D_npt.setValue(npt)
        if t_meas is not None:
            self._2D_t_meas.setValue(t_meas)
        if biasT_corr is not None:
            self._2D_biasT_corr.setChecked(biasT_corr)
        if averaging is not None:
            self._2D_average.setValue(averaging)
        if differentiate is not None:
            self._2D_diff.setChecked(differentiate)

    def set_digitizer_settings(self, sample_rate=None, channels=None, dig_vmax=None):
        if sample_rate is not None:
            if int(sample_rate/1e6) not in [100, 500]:
                raise Exception(f'sample rate {sample_rate} is not valid. Valid values: 100, 500 MHz')
            self._gen_sample_rate.setCurrentText(str(int(sample_rate/1e6)))

        if channels is not None:
            for check_box in self.channel_check_boxes.values():
                check_box.setChecked(False)
            for channel in channels:
                ch = str(channel)
                self.channel_check_boxes[ch].setChecked(True)

            self._channels = self.get_activated_channels()
        if dig_vmax is not None:
            self._gen_dig_vmax.setCurrentText(str(dig_vmax))

    def update_plot_properties_1D(self):
        '''
        update properties in the liveplot without reloading the sequences (e.g. averaging/differntation of data)
        '''
        self.averaging = self._1D_average.value()
        self.differentiate = self._1D_diff.isChecked()
        if self.current_plot._1D  is not None:
            self.current_plot._1D.averaging = self.averaging
            self.current_plot._1D.differentiate = self.differentiate
            self.current_plot._1D.index_range = (self._1D_x_range_min.value(), int(self._1D__npt) + self._1D_x_range_max.value())
        self.set_metadata()
            
    def update_plot_properties_2D(self):
        '''
        update properties in the liveplot without reloading the sequences (e.g. averaging/differntation of data)
        '''
        self.averaging = self._2D_average.value()
        self.differentiate = self._2D_diff.isChecked()
        if self.current_plot._2D  is not None:
            self.current_plot._2D.averaging = self.averaging
            self.current_plot._2D.differentiate = self.differentiate
            self.current_plot._2D.index_range = ((self._2D_x_range_min.value(), int(self._2D__npt) + self._2D_x_range_max.value()), (self._2D_y_range_min.value(), int(self._2D__npt) + self._2D_y_range_max.value()))
        self.set_metadata()


    def get_plot_settings(self):
        '''
        write the values of the input into the the class
        '''
        self._1D__gate_name = self._1D_gate_name.currentText()
        self._1D__V_swing = self._1D_V_swing.value()
        self._1D__npt = self._1D_npt.value()
        self._1D__t_meas = self._1D_t_meas.value()
        self._1D__biasT_corr = self._1D_biasT_corr.isChecked()

        self._2D__gate1_name = self._2D_gate1_name.currentText()
        self._2D__gate2_name = self._2D_gate2_name.currentText()
        self._2D__V1_swing = self._2D_V1_swing.value()
        self._2D__V2_swing = self._2D_V2_swing.value()
        self._2D__npt = self._2D_npt.value()
        self._2D__t_meas = self._2D_t_meas.value()
        self._2D__biasT_corr = self._2D_biasT_corr.isChecked()

        self._gen__sample_rate = int(self._gen_sample_rate.currentText())*1e6
        self._n_col = int(self._n_columns.value())
        self._channels = self.get_activated_channels()
        self._active_channel_map = {
                name:settings for name, settings in self.channel_map.items()
                if self.channel_check_boxes[name].isChecked()
                }
        self._gen__dig_vmax = float(self._gen_dig_vmax.currentText())
        self._gen__acquisition_delay_ns = self._gen_acquisition_delay_ns.value()
        self._gen__enabled_markers = []
        for marker, cb in self.marker_check_boxes.items():
            if cb.isChecked():
                self._gen__enabled_markers.append(marker)


    def _1D_start_stop(self):
        '''
        define behevior when pressing start/stop
        '''
        if self.start_1D.text() == "Start":
            if self.current_plot._1D is None:
                logging.info('Starting 1D upload')
                try:
                    self.get_plot_settings()
                    self.start_1D.setEnabled(False)
                    self.current_param_getter._1D = self.construct_1D_scan_fast(
                            self._1D__gate_name, self._1D__V_swing, self._1D__npt, self._1D__t_meas*1000,
                            self._1D__biasT_corr, self.pulse_lib, self.digitizer, self._channels, self._gen__sample_rate,
                            dig_vmax=self._gen__dig_vmax, acquisition_delay_ns=self._gen__acquisition_delay_ns,
                            enabled_markers=self._gen__enabled_markers,
                            channel_map=self._active_channel_map)
                    # should become a proptery
                    indexrange = (self._1D_x_range_min.value(), int(self._1D__npt) + self._1D_x_range_max.value())
                    self.current_plot._1D = _1D_live_plot(
                            self.app, self._1D_plotter_frame, self._1D_plotter_layout, self.current_param_getter._1D,
                            self._1D_average.value(), self._1D_diff.isChecked(), indexrange, self._n_col)
                    self.start_1D.setEnabled(True)
                    self.set_metadata()
                    logging.info('Finished init currentplot and current_param')
                except Exception as e:
                    logging.error(e, exc_info=True)
            else:
                self.current_param_getter._1D.restart()

            self.vm_data_param = vm_data_param(self.current_param_getter._1D, self.current_plot._1D, self.metadata)
            self.start_1D.setText("Stop")
            self.current_plot._1D.start()

        elif self.start_1D.text() == "Stop":
            self.current_plot._1D.stop()
            self.start_1D.setText("Start")

    def _2D_start_stop(self):
        '''
        define behevior when pressing start/stop
        '''
        if self.start_2D.text() == "Start":
            logging.info('Starting 2D')
            if self.current_plot._2D is None:
                logging.info('Current plot is None')
                self.get_plot_settings()
                self.start_2D.setEnabled(False)
                try:
                    self.current_param_getter._2D = self.construct_2D_scan_fast(
                            self._2D__gate1_name, self._2D__V1_swing, int(self._2D__npt),
                                    self._2D__gate2_name, self._2D__V2_swing, int(self._2D__npt),
                                    self._2D__t_meas*1000, self._2D__biasT_corr,
                            self.pulse_lib, self.digitizer, self._channels, self._gen__sample_rate,
                            dig_vmax=self._gen__dig_vmax, acquisition_delay_ns=self._gen__acquisition_delay_ns,
                            enabled_markers=self._gen__enabled_markers, channel_map=self._active_channel_map)
                    logging.info('Finished Param, now plot')
                    indexrange = ((self._2D_x_range_min.value(), int(self._2D__npt) + self._2D_x_range_max.value()), (self._2D_y_range_min.value(), int(self._2D__npt) + self._2D_y_range_max.value()))
                    self.current_plot._2D = _2D_live_plot(
                            self, self._2D_plotter_frame, self._2D_plotter_layout, self.current_param_getter._2D,
                            self._2D_average.value(), self._2D_diff.isChecked(), indexrange, self._n_col, self._2D_av_progress)
                    self.start_2D.setEnabled(True)
                    self.set_metadata()
                    logging.info('Finished init currentplot and current_param')
                except Exception as e:
                    logging.error(e, exc_info=True)
            else:
                self.current_param_getter._2D.restart()

            logging.info('Defining vm_data_param')
            self.vm_data_param = vm_data_param(self.current_param_getter._2D, self.current_plot._2D, self.metadata)

            self.start_2D.setText("Stop")
            logging.info('Starting the plot')
            self.current_plot._2D.start()

        elif self.start_2D.text() == "Stop":
            logging.info('Stopping 2D')
            self.current_plot._2D.stop()
            self.start_2D.setText("Start")


    def update_plot_settings_1D(self):
        '''
        update settings of the plot -- e.g. switch gate, things that require a re-upload of the data.
        '''
        logging.info('1D update triggered')
        if self.current_plot._1D is not None:
            self.current_plot._1D.stop()
            self.current_plot._1D.remove()
            self.current_plot._1D = None
            self.current_param_getter._1D.stop()
            self.current_param_getter._1D = None

        self.start_1D.setText("Start")
        self._1D_start_stop()

    def update_plot_settings_2D(self):
        '''
        update settings of the plot -- e.g. switch gate, things that require a re-upload of the data. ~
        '''
        if self.current_plot._2D is not None:
            self.current_plot._2D.stop()
            self.current_plot._2D.remove()
            self.current_plot._2D = None
            self.current_param_getter._2D.stop()
            self.current_param_getter._2D = None

        self.start_2D.setText("Start")
        self._2D_start_stop()

    def do_flip_axes(self):
        old_x_axis = self._2D_gate1_name.currentText()
        old_y_axis = self._2D_gate2_name.currentText()
        old_x_swing = self._2D_V1_swing.value()
        old_y_swing = self._2D_V2_swing.value()
        self._2D_gate1_name.setCurrentText(old_y_axis)
        self._2D_gate2_name.setCurrentText(old_x_axis)
        self._2D_V1_swing.setValue(old_y_swing)
        self._2D_V2_swing.setValue(old_x_swing)
        if self.start_2D.text() == "Stop":
            self.update_plot_settings_2D()

    def tab_changed(self):
        if self.current_plot._1D is not None:
            self.current_plot._1D.stop()
            self.start_1D.setText("Start")

        if self.current_plot._2D is not None:
            self.current_plot._2D.stop()
            self.start_2D.setText("Start")

    def closeEvent(self, event):
        """
        overload the Qt close funtion. Make sure that all references in memory are fully gone,
        so the memory on the AWG is properly released.
        """
        if self.current_plot._1D is not None:
            self.current_plot._1D.stop()
            self.current_plot._1D.remove()
            self.current_plot._1D = None
            self.current_param_getter._1D.stop()
            self.current_param_getter._1D = None

        if self.current_plot._2D is not None:
            self.current_plot._2D.stop()
            self.current_plot._2D.remove()
            self.current_plot._2D = None
            self.current_param_getter._2D.stop()
            self.current_param_getter._2D = None

        try:
            # TODO @@@ improve HVI2 scheduler. Make it a qcodes instrument
            from core_tools.HVI2.scheduler_hardware import default_scheduler_hardware
            default_scheduler_hardware.release_schedule()
        except: pass
        logging.info('Window closed')


    def get_activated_channels(self):
        channels = set()
        for name, check_box in self.channel_check_boxes.items():
            if check_box.isChecked():
                channel_nr = self.channel_map[name][0]
                channels.add(channel_nr)
        return list(channels)

    def set_metadata(self):
        metadata = {}
<<<<<<< HEAD
        if self.tab_id == 0:
=======
        if self.tab_id == 0: # 1D
>>>>>>> b6337505
            metadata['measurement_type'] = '1D_sweep'
            for key in self.defaults_1D.keys():
                metadata[key] = getattr(self,f'_1D__{key}')
        elif self.tab_id == 1: # 2D
            metadata['measurement_type'] = '2D_sweep'
            for key in self.defaults_2D.keys():
                metadata['measurement_type'] = '2D_sweep'
                metadata[key] = getattr(self,f'_2D__{key}')

        for key in self.defaults_gen.keys():
            metadata[key] = getattr(self,f'_gen__{key}')

        self.metadata = metadata

    def copy_ppt(self, inp_title = ''):
        """
        ppt the data
        """
<<<<<<< HEAD
        if type(inp_title) is not str:
            inp_title = ''
        if self.tab_id == 0: # 1D
            figure_hand = self.current_plot._1D.plot_widgets[0].plot_widget.parent()
            gate_x = self.current_param_getter._1D.setpoint_names[0][0]
            range_x = self.current_param_getter._1D.setpoints[0][0][-1]*2
            channels = ','.join(self.current_param_getter._1D.channel_names)
            title = f'{gate_x} ({range_x:.0f} mV), m:{channels}' 
=======
        if self.tab_id == 0: # 1D
            figure_hand = self.current_plot._1D.plot_widgets[0].plot_widget.parent()
>>>>>>> b6337505
        elif self.tab_id == 1: # 2D
            figure_hand = self.current_plot._2D.plot_widgets[0].plot_widget.parent()
            gate_y = self.current_param_getter._2D.setpoint_full_names[0][0]
            gate_x = self.current_param_getter._2D.setpoint_full_names[0][1]
            range_y = self.current_param_getter._2D.setpoints[0][0][-1]*2
            range_x = self.current_param_getter._2D.setpoints[0][1][-1]*2
            channels = ','.join(self.current_param_getter._2D.channel_names)
            title = f'{inp_title} {gate_y} ({range_y:.0f} mV) vs. {gate_x} ({range_x:.0f} mV), m:{channels}'
        try:
<<<<<<< HEAD
            data_id, data_uuid = self.save_data()
            notes = self.metadata.copy()
            notes['exp_id'] = data_id
            notes['exp_uuid'] = data_uuid
            addPPTslide(title = title, fig = figure_hand, notes=str(notes), verbose=-1)
=======
            ds = self.save_data()
            self.metadata['dataset_id'] = ds.exp_id
            self.metadata['dataset_uuid'] = ds.exp_uuid
            addPPTslide(fig=figure_hand, notes=str(self.metadata), verbose=-1)
>>>>>>> b6337505
        except:
            print('could not add slide')
            pass


    def save_data(self):
        """
        save the data
        """
<<<<<<< HEAD
        if self.tab_id == 0:
=======
        if self.tab_id == 0: # 1D
>>>>>>> b6337505
            label = self._1D__gate_name
        elif self.tab_id == 1: # 2D
            label = self._2D__gate1_name + '_vs_' + self._2D__gate2_name

        is_ds_configured = False
        try:
            is_ds_configured = isinstance(sample_info.project, str)
        except: pass

        try:
            if is_ds_configured:
                logging.info('Save')
                job = do0D(self.vm_data_param, name=label)
<<<<<<< HEAD
                data = job.run()
                return data.exp_id, data.exp_uuid
=======
                ds = job.run()
                return ds
>>>>>>> b6337505
            else:
                # use qcodes measurement
                measure = Measure(self.vm_data_param)
                data = measure.get_data_set(location=None,
                                            loc_record={
                                            'name': 'vm_data',
                                            'label': label})
                data = measure.run(quiet=True)
                data.finalize()
        except:
            logging.error('Error during save data', exc_info=True)

class vm_data_param(MultiParameter):
    def __init__(self, param, plot, metadata):
        param = param
        shapes = param.shapes
        labels = param.labels
        units = param.units
        setpoints = param.setpoints
        setpoint_names = param.setpoint_names
        setpoint_labels = param.setpoint_labels
        setpoint_units = param.setpoint_units
        self.plot = plot
        super().__init__(name='vm_data_parameter',instrument=None,names=param.names, labels=labels, units=units,
             shapes=shapes, setpoints=setpoints, setpoint_names = setpoint_names,setpoint_labels=setpoint_labels,
             setpoint_units = setpoint_units, metadata=metadata)

    def get_raw(self):
        current_data = self.plot.buffer_data
        av_data = [np.sum(cd, 0).T/len(cd) for cd in current_data]
        return av_data

if __name__ == '__main__':
    class test(object):
        """docstring for test"""
        def __init__(self, arg):
            super(test, self).__init__()
            self.channels = arg

    # from V2_software.LivePlotting.data_getter.scan_generator_Virtual import construct_1D_scan_fast, construct_2D_scan_fast, fake_digitizer

    # dig = fake_digitizer("fake_digitizer")
    t= test(['P1','P2', 'P3', 'P4'])

    # V2_liveplotting(t,dig)

    from core_tools.GUI.keysight_videomaps.data_getter.scan_generator_Virtual import fake_digitizer
    # from V2_software.pulse_lib_config.Init_pulse_lib import return_pulse_lib

    # load a virtual version of the digitizer.
    dig = fake_digitizer("fake_digitizer")

    # load the AWG library (without loading the awg's)
    # pulse, _ = return_pulse_lib()

    liveplotting(t,dig)<|MERGE_RESOLUTION|>--- conflicted
+++ resolved
@@ -568,11 +568,7 @@
 
     def set_metadata(self):
         metadata = {}
-<<<<<<< HEAD
-        if self.tab_id == 0:
-=======
         if self.tab_id == 0: # 1D
->>>>>>> b6337505
             metadata['measurement_type'] = '1D_sweep'
             for key in self.defaults_1D.keys():
                 metadata[key] = getattr(self,f'_1D__{key}')
@@ -591,7 +587,6 @@
         """
         ppt the data
         """
-<<<<<<< HEAD
         if type(inp_title) is not str:
             inp_title = ''
         if self.tab_id == 0: # 1D
@@ -600,10 +595,6 @@
             range_x = self.current_param_getter._1D.setpoints[0][0][-1]*2
             channels = ','.join(self.current_param_getter._1D.channel_names)
             title = f'{gate_x} ({range_x:.0f} mV), m:{channels}' 
-=======
-        if self.tab_id == 0: # 1D
-            figure_hand = self.current_plot._1D.plot_widgets[0].plot_widget.parent()
->>>>>>> b6337505
         elif self.tab_id == 1: # 2D
             figure_hand = self.current_plot._2D.plot_widgets[0].plot_widget.parent()
             gate_y = self.current_param_getter._2D.setpoint_full_names[0][0]
@@ -613,18 +604,11 @@
             channels = ','.join(self.current_param_getter._2D.channel_names)
             title = f'{inp_title} {gate_y} ({range_y:.0f} mV) vs. {gate_x} ({range_x:.0f} mV), m:{channels}'
         try:
-<<<<<<< HEAD
-            data_id, data_uuid = self.save_data()
+            ds = self.save_data()
             notes = self.metadata.copy()
-            notes['exp_id'] = data_id
-            notes['exp_uuid'] = data_uuid
+            notes['exp_id'] = ds.exp_id
+            notes['exp_uuid'] = ds.exp_uuid
             addPPTslide(title = title, fig = figure_hand, notes=str(notes), verbose=-1)
-=======
-            ds = self.save_data()
-            self.metadata['dataset_id'] = ds.exp_id
-            self.metadata['dataset_uuid'] = ds.exp_uuid
-            addPPTslide(fig=figure_hand, notes=str(self.metadata), verbose=-1)
->>>>>>> b6337505
         except:
             print('could not add slide')
             pass
@@ -634,11 +618,7 @@
         """
         save the data
         """
-<<<<<<< HEAD
-        if self.tab_id == 0:
-=======
         if self.tab_id == 0: # 1D
->>>>>>> b6337505
             label = self._1D__gate_name
         elif self.tab_id == 1: # 2D
             label = self._2D__gate1_name + '_vs_' + self._2D__gate2_name
@@ -652,13 +632,8 @@
             if is_ds_configured:
                 logging.info('Save')
                 job = do0D(self.vm_data_param, name=label)
-<<<<<<< HEAD
-                data = job.run()
-                return data.exp_id, data.exp_uuid
-=======
                 ds = job.run()
                 return ds
->>>>>>> b6337505
             else:
                 # use qcodes measurement
                 measure = Measure(self.vm_data_param)
