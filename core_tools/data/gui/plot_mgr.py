--- conflicted
+++ resolved
@@ -10,37 +10,6 @@
 
 class data_plotter(QtWidgets.QMainWindow, plotter_basic_autgen.Ui_MainWindow):
     def __init__(self, ds):
-<<<<<<< HEAD
-        self.ds = ds
-        self.alive = True
-        self.app = QtCore.QCoreApplication.instance()
-        self.instance_ready = True
-        if self.app is None:
-            self.instance_ready = False
-            self.app = QtWidgets.QApplication([])
-
-        super(QtWidgets.QMainWindow, self).__init__()
-        self.setupUi(self)
-        self.ui_box_mgr = ui_box_mgr(self.app, self.ds, self.data_plot_layout)
-        # add gui for dataset selection
-        for m_param_set in self.ds:
-            for m_param in m_param_set:
-                param =m_param[1]
-                layout = single_m_param_m_descriptor(param, self.scrollAreaWidgetContents_4)
-                self.ui_box_mgr.add_m_param_plot_mgr(layout.plot_data_mgr)
-                self.data_content_layout.addLayout(layout)
-
-        verticalSpacer = QtWidgets.QSpacerItem(20, 40, QtWidgets.QSizePolicy.Minimum, QtWidgets.QSizePolicy.Expanding)
-        self.data_content_layout.addItem(verticalSpacer)
-        
-        # render plots
-        self.ui_box_mgr.draw_plots()
-
-        self.show()
-
-        if self.instance_ready == False:
-            self.app.exec()
-=======
         try:
             self.ds = ds
             self.alive = True
@@ -73,7 +42,6 @@
                 self.app.exec()
         except:
             logging.error(f'Data plotter', exc_info=True)
->>>>>>> f57318d1
 
     def closeEvent(self, event):
         self.alive = False
