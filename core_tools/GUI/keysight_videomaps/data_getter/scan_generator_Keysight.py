# -*- coding: utf-8 -*-
"""
Created on Fri Aug  9 16:50:02 2019

@author: V2
"""
from qcodes import MultiParameter
from core_tools.drivers.M3102A import DATA_MODE
from core_tools.HVI2.hvi2_video_mode import Hvi2VideoMode
from core_tools.HVI2.hvi2_schedule_loader import Hvi2ScheduleLoader
import numpy as np
import time
import logging


def construct_1D_scan_fast(gate, swing, n_pt, t_step, biasT_corr, pulse_lib, digitizer, channels,
                           dig_samplerate, dig_vmax=2.0, iq_mode=None, acquisition_delay_ns=None,
                           enabled_markers=[], channel_map=None, pulse_gates={}, line_margin=0):
    """
    1D fast scan parameter constructor.

    Args:
        gate (str) : gate/gates that you want to sweep.
        swing (double) : swing to apply on the AWG gates. [mV]
        n_pt (int) : number of points to measure (current firmware limits to 1000)
        t_step (double) : time in ns to measure per point. [ns]
        biasT_corr (bool) : correct for biasT by taking data in different order.
        pulse_lib : pulse library object, needed to make the sweep.
        digitizer : digitizer object
        channels : digitizer channels to read
        dig_samplerate : digitizer sample rate [Sa/s]
        iq_mode (str or dict): when digitizer is in MODE.IQ_DEMODULATION then this parameter specifies how the
                complex I/Q value should be plotted: 'I', 'Q', 'abs', 'angle', 'angle_deg'. A string applies to
                all channels. A dict can be used to specify selection per channel, e.g. {1:'abs', 2:'angle'}.
                Note: channel_map is a more generic replacement for iq_mode.
        acquisition_delay_ns (float):
                Time in ns between AWG output change and digitizer acquisition start.
                This also increases the gap between acquisitions.
        enable_markers (List[str]): marker channels to enable during scan
        channel_map (Dict[str, Tuple(int, Callable[[np.ndarray], np.ndarray])]):
            defines new list of derived channels to display. Dictionary entries name: (channel_number, func).
            E.g. {(ch1-I':(1, np.real), 'ch1-Q':(1, np.imag), 'ch3-Amp':(3, np.abs), 'ch3-Phase':(3, np.angle)}
            The default channel_map is:
                {'ch1':(1, np.real), 'ch2':(2, np.real), 'ch3':(3, np.real), 'ch4':(4, np.real)}
        pulse_gates (Dict[str, float]):
            Gates to pulse during scan with pulse voltage in mV.
            E.g. {'vP1': 10.0, 'vB2': -29.1}
        line_margin (int): number of points to add to sweep 1 to mask transition effects due to voltage step.
            The points are added to begin and end for symmetry (bias-T).

    Returns:
        Parameter (QCODES multiparameter) : parameter that can be used as input in a conversional scan function.
    """
    logging.info(f'Construct 1D: {gate}')

    vp = swing/2
    line_margin = int(line_margin)
    add_line_delay = biasT_corr and len(pulse_gates) > 0

    # set up timing for the scan
    step_eff = t_step + Hvi2VideoMode.get_acquisition_gap(digitizer, acquisition_delay_ns)

    min_step_eff = 200 if not add_line_delay else 350
    if step_eff < min_step_eff:
        msg = f'Measurement time too short. Minimum is {t_step + min_step_eff-step_eff}'
        logging.error(msg)
        raise Exception(msg)

    n_ptx = n_pt + 2*line_margin
    vpx = vp * (n_ptx-1)/(n_pt-1)

    # set up sweep voltages (get the right order, to compenstate for the biasT).
    voltages_sp = np.linspace(-vp,vp,n_pt)
    voltages_x = np.linspace(-vpx,vpx,n_ptx)
    if biasT_corr:
        m = (n_ptx+1)//2
        voltages = np.zeros(n_ptx)
        voltages[::2] = voltages_x[:m]
        voltages[1::2] = voltages_x[m:][::-1]
    else:
        voltages = voltages_x

    start_delay = line_margin * step_eff * (4 if add_line_delay else 1)
    line_delay = step_eff

    seg  = pulse_lib.mk_segment()
    g1 = seg[gate]
    pulse_channels = []
    for ch,v in pulse_gates.items():
        pulse_channels.append((seg[ch], v))

    for voltage in voltages:
        g1.add_block(0, step_eff, voltage)

        for gp,v in pulse_channels:
            gp.add_block(0, step_eff, v)
            # compensation for pulse gates
            if biasT_corr:
                gp.add_block(step_eff, 2*step_eff, -v)
        seg.reset_time()

    end_time = seg.total_time[0]
    for marker in enabled_markers:
        marker_ch = seg[marker]
        marker_ch.reset_time(0)
        marker_ch.add_marker(0, end_time)

    # 100 time points per step to make sure that everything looks good (this is more than needed).
    awg_t_step = t_step / 100
    # prescaler is limited to 255 when hvi_queueing_control is enabled. Limit other cases as well
    if awg_t_step > 5 * 255:
        awg_t_step = 5 * 255
    sample_rate = 1/(awg_t_step*1e-9)

    seg.add_HVI_variable("t_measure", int(t_step))
    seg.add_HVI_variable("number_of_points", int(n_pt) if not add_line_delay else 1)
    seg.add_HVI_variable("number_of_lines", 1 if not add_line_delay else n_pt)
    seg.add_HVI_variable("start_delay", int(start_delay))
    seg.add_HVI_variable("line_delay", int(line_delay) if add_line_delay else 500)
    seg.add_HVI_variable("averaging", True)

    # generate the sequence and upload it.
    my_seq = pulse_lib.mk_sequence([seg])
    my_seq.set_hw_schedule(Hvi2ScheduleLoader(pulse_lib, 'VideoMode', digitizer,
                                              acquisition_delay_ns=acquisition_delay_ns))
    my_seq.n_rep = 1
    my_seq.sample_rate = sample_rate

    logging.info(f'Upload')
    my_seq.upload()

    return _digitzer_scan_parameter(digitizer, my_seq, pulse_lib, t_step,
    								(n_pt, ), (gate, ), (tuple(voltages_sp), ),
                                    biasT_corr, dig_samplerate, channels = channels,
                                    Vmax=dig_vmax, iq_mode=iq_mode,
                                    channel_map=channel_map)


def construct_2D_scan_fast(gate1, swing1, n_pt1, gate2, swing2, n_pt2, t_step, biasT_corr, pulse_lib,
                           digitizer, channels, dig_samplerate, dig_vmax=2.0, iq_mode=None,
                           acquisition_delay_ns=None, enabled_markers=[], channel_map=None,
                           pulse_gates={}, line_margin=0):
    """
    2D fast scan parameter constructor.

    Args:
        gates1 (str) : gate that you want to sweep on x axis.
        swing1 (double) : swing to apply on the AWG gates.
        n_pt1 (int) : number of points to measure (current firmware limits to 1000)
        gate2 (str) : gate that you want to sweep on y axis.
        swing2 (double) : swing to apply on the AWG gates.
        n_pt2 (int) : number of points to measure (current firmware limits to 1000)
        t_step (double) : time in ns to measure per point.
        biasT_corr (bool) : correct for biasT by taking data in different order.
        pulse_lib : pulse library object, needed to make the sweep.
        digitizer_measure : digitizer object
        iq_mode (str or dict): when digitizer is in MODE.IQ_DEMODULATION then this parameter specifies how the
                complex I/Q value should be plotted: 'I', 'Q', 'abs', 'angle', 'angle_deg'. A string applies to
                all channels. A dict can be used to speicify selection per channel, e.g. {1:'abs', 2:'angle'}
                Note: channel_map is a more generic replacement for iq_mode.
        acquisition_delay_ns (float):
                Time in ns between AWG output change and digitizer acquisition start.
                This also increases the gap between acquisitions.
        enable_markers (List[str]): marker channels to enable during scan
        channel_map (Dict[str, Tuple(int, Callable[[np.ndarray], np.ndarray])]):
            defines new list of derived channels to display. Dictionary entries name: (channel_number, func).
            E.g. {(ch1-I':(1, np.real), 'ch1-Q':(1, np.imag), 'ch3-Amp':(3, np.abs), 'ch3-Phase':(3, np.angle)}
            The default channel_map is:
                {'ch1':(1, np.real), 'ch2':(2, np.real), 'ch3':(3, np.real), 'ch4':(4, np.real)}
        pulse_gates (Dict[str, float]):
            Gates to pulse during scan with pulse voltage in mV.
            E.g. {'vP1': 10.0, 'vB2': -29.1}
        line_margin (int): number of points to add to sweep 1 to mask transition effects due to voltage step.
            The points are added to begin and end for symmetry (bias-T).

    Returns:
        Parameter (QCODES multiparameter) : parameter that can be used as input in a conversional scan function.
    """
    logging.info(f'Construct 2D: {gate1} {gate2}')

    # set up timing for the scan
    step_eff = t_step + Hvi2VideoMode.get_acquisition_gap(digitizer, acquisition_delay_ns)

    if step_eff < 200:
        msg = f'Measurement time too short. Minimum is {t_step + 200-step_eff}'
        logging.error(msg)
        raise Exception(msg)

    line_margin = int(line_margin)
    add_pulse_gate_correction = biasT_corr and len(pulse_gates) > 0

    # set up sweep voltages (get the right order, to compenstate for the biasT).
    vp1 = swing1/2
    vp2 = swing2/2

    voltages1_sp = np.linspace(-vp1,vp1,n_pt1)
    voltages2_sp = np.linspace(-vp2,vp2,n_pt2)

    n_ptx = n_pt1 + 2*line_margin
    vpx = vp1 * (n_ptx-1)/(n_pt1-1)

    if biasT_corr:
        m = (n_pt2+1)//2
        voltages2 = np.zeros(n_pt2)
        voltages2[::2] = voltages2_sp[:m]
        voltages2[1::2] = voltages2_sp[m:][::-1]
    else:
        voltages2 = voltages2_sp

    # prebias: add half line with +vp2
    prebias_pts = (n_ptx)//2
    t_prebias = prebias_pts * step_eff

    start_delay = t_prebias + line_margin * step_eff
    line_delay = 2 * line_margin * step_eff
    if add_pulse_gate_correction:
        line_delay += n_ptx*step_eff

    seg  = pulse_lib.mk_segment()

    g1 = seg[gate1]
    g2 = seg[gate2]
    pulse_channels = []
    for ch,v in pulse_gates.items():
        pulse_channels.append((seg[ch], v))

    # correct voltage to ensure average == 0.0 (No DC correction pulse needed at end)
    total_duration = prebias_pts + n_ptx*n_pt2 * (2 if add_pulse_gate_correction else 1)
    g2.add_block(0, -1, -(prebias_pts * vp2)/total_duration)

    g2.add_block(0, t_prebias, vp2)
    seg.reset_time()

    for v2 in voltages2:

        g1.add_ramp_ss(0, step_eff*n_ptx, -vpx, vpx)
        g2.add_block(0, step_eff*n_ptx, v2)
        for g,v in pulse_channels:
            g.add_block(0, step_eff*n_ptx, v)
        seg.reset_time()

        if add_pulse_gate_correction:
            # add compensation pulses of pulse_channels
            # sweep g1 onces more; best effect on bias-T
            # keep g2 on 0
            g1.add_ramp_ss(0, step_eff*n_ptx, -vpx, vpx)
            for g,v in pulse_channels:
                g.add_block(0, step_eff*n_ptx, -v)
            seg.reset_time()

    end_time = seg.total_time[0]
    for marker in enabled_markers:
        marker_ch = seg[marker]
        marker_ch.reset_time(0)
        marker_ch.add_marker(0, end_time)

    # 20 time points per step to make sure that everything looks good (this is more than needed).
    awg_t_step = step_eff / 20
    # prescaler is limited to 255 when hvi_queueing_control is enabled.
    # Limit all cases to 800 kSa/s
    if awg_t_step > 5 * 250:
        awg_t_step = 5 * 250

    sample_rate = 1/(awg_t_step*1e-9)

    seg.add_HVI_variable("t_measure", int(t_step))
    seg.add_HVI_variable("start_delay", int(start_delay))
    if line_delay > 0:
        seg.add_HVI_variable("number_of_points", int(n_pt1))
        seg.add_HVI_variable("number_of_lines", int(n_pt2))
        seg.add_HVI_variable("line_delay", int(line_delay))
    else:
        seg.add_HVI_variable("number_of_points", int(n_pt1*n_pt2))
        seg.add_HVI_variable("number_of_lines", int(1))
        # Wait minimum time to satisfy HVI schedule
        seg.add_HVI_variable("line_delay", 500)
    seg.add_HVI_variable("averaging", True)

    # generate the sequence and upload it.
    my_seq = pulse_lib.mk_sequence([seg])
    logging.info(f'Add HVI')
    my_seq.set_hw_schedule(Hvi2ScheduleLoader(pulse_lib, 'VideoMode', digitizer,
                                              acquisition_delay_ns=acquisition_delay_ns))
    my_seq.n_rep = 1
    my_seq.sample_rate = sample_rate

    logging.info(f'Seq upload')
    my_seq.upload()

<<<<<<< HEAD
    return _digitzer_scan_parameter(digitizer, my_seq, pulse_lib, t_step, (n_pt2, n_pt1), (gate2, gate1),
                                    (tuple(voltages2_sp),tuple(voltages1)), biasT_corr, dig_samplerate,
                                     channels=channels, Vmax=dig_vmax, iq_mode=iq_mode, channel_map=channel_map)
=======
    return _digitzer_scan_parameter(digitizer, my_seq, pulse_lib, t_step,
                                    (n_pt2, n_pt1), (gate2, gate1),
                                    (tuple(voltages2_sp), (tuple(voltages1_sp),)*n_pt2),
                                    biasT_corr, dig_samplerate,
                                    channels=channels, Vmax=dig_vmax,
                                    iq_mode=iq_mode, channel_map=channel_map)
>>>>>>> 9e751fca


class _digitzer_scan_parameter(MultiParameter):
    """
    generator for the parameter f
    """
    def __init__(self, digitizer, my_seq, pulse_lib, t_measure, shape, names, setpoint, biasT_corr, sample_rate,
                 data_mode = DATA_MODE.AVERAGE_TIME, channels = [1,2,3,4], Vmax=2.0, iq_mode=None, channel_map=None):
        """
        args:
            digitizer (SD_DIG) : digizer driver:
            my_seq (sequencer) : sequence of the 1D scan
            pulse_lib (pulselib): pulse library object
            t_measure (int) : time to measure per step
            shape (tuple<int>): expected output shape
            names (tuple<str>): name of the gate(s) that are measured.
            setpoint (tuple<np.ndarray>): array witht the setpoints of the input data
            biasT_corr (bool): bias T correction or not -- if enabled -- automatic reshaping of the data.
            sample_rate (float): sample rate of the digitizer card that should be used.
            data mode (int): data mode of the digizer
            channels (list<int>): channels to measure
            iq_mode (str or dict): when digitizer is in MODE.IQ_DEMODULATION then this parameter specifies how the
                    complex I/Q value should be plotted: 'I', 'Q', 'abs', 'angle', 'angle_deg'. A string applies to
                    all channels. A dict can be used to speicify selection per channel, e.g. {1:'abs', 2:'angle'}
                    Note: channel_map is a more generic replacement for iq_mode.
            channel_map (Dict[str, Tuple(int, Callable[[np.ndarray], np.ndarray])]):
                defines new list of derived channels to display. Dictionary entries name: (channel_number, func).
                E.g. {(ch1-I':(1, np.real), 'ch1-Q':(1, np.imag), 'ch3-Amp':(3, np.abs), 'ch3-Phase':(3, np.angle)}
                The default channel_map is:
                    {'ch1':(1, np.real), 'ch2':(2, np.real), 'ch3':(3, np.real), 'ch4':(4, np.real)}
        """
        self.dig = digitizer
        self.my_seq = my_seq
        self.pulse_lib = pulse_lib
        self.t_measure = t_measure
        self.n_rep = np.prod(shape)
        self.sample_rate =sample_rate
        self.data_mode = data_mode
        self.channels = channels
        self.biasT_corr = biasT_corr
        self.shape = shape
        self.Vmax = Vmax
        self._init_channels(channels, channel_map, iq_mode)

        # clean up the digitizer before start
        for ch in range(1,5):
            digitizer.daq_stop(ch)
            digitizer.daq_flush(ch)

        self.sample_rate = 500e6

        # set digitizer for proper init
        self.dig.set_digitizer_HVI(self.t_measure, int(np.prod(self.shape)), sample_rate = self.sample_rate,
                                   data_mode = self.data_mode, channels = self.channels, Vmax=self.Vmax)

        n_out_ch = len(self.channel_names)
        super().__init__(name=digitizer.name, names = self.channel_names,
                        shapes = tuple([shape]*n_out_ch),
                        labels = self.channel_names, units = tuple(['mV']*n_out_ch),
                        setpoints = tuple([setpoint]*n_out_ch), setpoint_names=tuple([names]*n_out_ch),
                        setpoint_labels=tuple([names]*n_out_ch), setpoint_units=(("mV",)*len(names),)*n_out_ch,
                        docstring='Scan parameter for digitizer')

    def _init_channels(self, channels, channel_map, iq_mode):

        self.channel_map = (
                channel_map if channel_map is not None
                else {f'ch{i}':(i, np.real) for i in channels})

        # backwards compatibility with older iq_mode parameter
        iq_mode2numpy = {'I': np.real, 'Q': np.imag, 'abs': np.abs,
                    'angle': np.angle, 'angle_deg': lambda x:np.angle(x, deg=True)}

        if iq_mode is not None:
            if channel_map is not None:
                logging.warning('iq_mode is ignored when channel_map is also specified')
            elif isinstance(iq_mode, str):
                self.channel_map = {f'ch{i}':(i, iq_mode2numpy[iq_mode]) for i in channels}
            else:
                for ch, mode in iq_mode.items():
                    self.channel_map[f'ch{ch}'] = (ch, iq_mode2numpy[mode])

        self.channel_names = tuple(self.channel_map.keys())


    def get_raw(self):

        self.dig.set_digitizer_HVI(self.t_measure, int(np.prod(self.shape)), sample_rate = self.sample_rate,
                                   data_mode = self.data_mode, channels = self.channels, Vmax=self.Vmax)

        logging.info(f'Play')
        start = time.perf_counter()
        # play sequence
        self.my_seq.play(release = False)
        start2 = time.perf_counter()
        self.pulse_lib.uploader.wait_until_AWG_idle()
        logging.info(f'AWG idle after {(time.perf_counter()-start)*1000:3.1f} ms, ({(time.perf_counter()-start2)*1000:3.1f} ms)')

        # get the data
        raw = self.dig.measure()
        data = []
        for setting in self.channel_map.values():
            ch, func = setting
            ch_data = raw[self.channels.index(ch)]
            data.append(func(ch_data))

        # make sure that data is put in the right order.
        data_out = [np.zeros(self.shape) for i in range(len(data))]

        for i in range(len(data)):
            ch_data = data[i].reshape(self.shape)
            if self.biasT_corr:
                data_out[i][:len(ch_data[::2])] = ch_data[::2]
                data_out[i][len(ch_data[::2]):] = ch_data[1::2][::-1]

            else:
                data_out[i] = ch_data

        logging.info(f'Done')
        return tuple(data_out)

    def restart(self):
        pass

    def stop(self):
        if not self.my_seq is None and not self.pulse_lib is None:
            logging.info('stop: release memory')
            # remove pulse sequence from the AWG's memory, unload schedule and free memory.
            self.my_seq.close()
            self.my_seq = None
            self.pulse_lib = None


    def __del__(self):
        if not self.my_seq is None and not self.pulse_lib is None:
            logging.error(f'Cleanup in __del__(); Call stop()!')
            self.stop()

if __name__ == '__main__':
    import V2_software.drivers.M3102A as M3102A
    from V2_software.drivers.M3102_firmware_loader import firmware_loader, M3102A_CLEAN, M3102A_AVG
    from V2_software.pulse_lib_config.Init_pulse_lib import return_pulse_lib_debug
    from qcodes.instrument_drivers.Keysight.SD_common.SD_AWG import SD_AWG


    dig = M3102A.SD_DIG("digitizer1", chassis = 0, slot = 6)
    firmware_loader(dig, M3102A_AVG)

    awg1 = SD_AWG("AWG1", chassis = 0, slot = 2, channels=4, triggers=8)
    awg2 = SD_AWG("AWG2", chassis = 0, slot = 3, channels=4, triggers=8)
    awg3 = SD_AWG("AWG3", chassis = 0, slot = 4, channels=4, triggers=8)
    awg4 = SD_AWG("AWG4", chassis = 0, slot = 5, channels=4, triggers=8)

    pulse, vg, fs = return_pulse_lib(awg1, awg2, awg3, awg4)

    param = construct_2D_scan_fast('P2', 10, 10, 'P5', 10, 10,50000, True, pulse, dig)
    data = param.get()
    print(data)

    param_1D = construct_1D_scan_fast("P2", 10,10,5000, True, pulse, dig)
    data_1D = param.get()
    print(data_1D)<|MERGE_RESOLUTION|>--- conflicted
+++ resolved
@@ -287,18 +287,12 @@
     logging.info(f'Seq upload')
     my_seq.upload()
 
-<<<<<<< HEAD
-    return _digitzer_scan_parameter(digitizer, my_seq, pulse_lib, t_step, (n_pt2, n_pt1), (gate2, gate1),
-                                    (tuple(voltages2_sp),tuple(voltages1)), biasT_corr, dig_samplerate,
-                                     channels=channels, Vmax=dig_vmax, iq_mode=iq_mode, channel_map=channel_map)
-=======
     return _digitzer_scan_parameter(digitizer, my_seq, pulse_lib, t_step,
                                     (n_pt2, n_pt1), (gate2, gate1),
                                     (tuple(voltages2_sp), (tuple(voltages1_sp),)*n_pt2),
                                     biasT_corr, dig_samplerate,
                                     channels=channels, Vmax=dig_vmax,
                                     iq_mode=iq_mode, channel_map=channel_map)
->>>>>>> 9e751fca
 
 
 class _digitzer_scan_parameter(MultiParameter):
