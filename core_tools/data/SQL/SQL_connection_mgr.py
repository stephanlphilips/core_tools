from core_tools.data.SQL.connect import SQL_conn_info_local, SQL_conn_info_remote, sample_info
from core_tools.data.SQL.queries.dataset_creation_queries import sample_info_queries, measurement_overview_queries
from core_tools.data.SQL.queries.dataset_sync_queries import sync_mgr_queries
import psycopg2
import time

class SQL_database_init:
    conn_local = None
    conn_remote = None
    last_commit = 0

    def _connect(self):
        self.SQL_conn_info_local = SQL_conn_info_local
        self.SQL_conn_info_remote = SQL_conn_info_remote
        self.sample_info = sample_info

        if self.conn_local is None:
            self.conn_local = psycopg2.connect(dbname=SQL_conn_info_local.dbname, user=SQL_conn_info_local.user,
                password=SQL_conn_info_local.passwd, host=SQL_conn_info_local.host, port=SQL_conn_info_local.port)
        if self.conn_remote is None:
            self.conn_remote = psycopg2.connect(dbname=SQL_conn_info_remote.dbname, user=SQL_conn_info_remote.user,
                password=SQL_conn_info_remote.passwd, host=SQL_conn_info_remote.host, port=SQL_conn_info_remote.port)

        self.last_commit = time.time()

    @property
    def local_conn_active(self):
        if self.SQL_conn_info_local.host == 'localhost':
            return True
        return False

    @property
    def remote_conn_active(self):
        if self.SQL_conn_info_remote.host != 'localhost':
            return True
        return False


class SQL_database_manager(SQL_database_init):
    __instance = None

    def __new__(cls):
        if SQL_database_manager.__instance is None:
            SQL_database_manager.__instance = object.__new__(cls)
            db_mgr = SQL_database_manager.__instance
<<<<<<< HEAD
            SQL_database_init._connect(db_mgr)
=======
            try:
                SQL_database_init._connect(db_mgr)
            except Exception:
                # could not connect, for example wrong password, reset class instance
                SQL_database_manager.__instance = None
>>>>>>> 9e751fca

            conn_local = db_mgr.conn_local
            if not db_mgr.SQL_conn_info_local.readonly:
                sample_info_queries.generate_table(conn_local)
                sample_info_queries.add_sample(conn_local)

                measurement_overview_queries.generate_table(conn_local)
                conn_local.commit()
        return SQL_database_manager.__instance


class SQL_sync_manager(SQL_database_init):
    __instance = None
    do_sync = True

    def __new__(cls):
        if SQL_sync_manager.__instance is None:
            SQL_sync_manager.__instance = object.__new__(cls)
            SQL_database_init._connect(SQL_sync_manager.__instance)

            if not (SQL_sync_manager.__instance.remote_conn_active
                    and SQL_sync_manager.__instance.remote_conn_active):
                raise ValueError('In order to start the sync manager, a local and remote connection need to be provided.')

            sample_info_queries.generate_table(SQL_sync_manager.__instance.conn_local)
            measurement_overview_queries.generate_table(SQL_sync_manager.__instance.conn_local)

            sample_info_queries.generate_table(SQL_sync_manager.__instance.conn_remote)
            measurement_overview_queries.generate_table(SQL_sync_manager.__instance.conn_remote)
            SQL_sync_manager.__instance.conn_local.commit()
            SQL_sync_manager.__instance.conn_remote.commit()

        return SQL_sync_manager.__instance

    def run(self):
        while self.do_sync == True:
            uuid_update_list = sync_mgr_queries.get_sync_items_raw_data(self)


            for i in range(len(uuid_update_list)):
                uuid = uuid_update_list[i]
                print(f'updating raw data {i} of {len(uuid_update_list)}')
                sync_mgr_queries.sync_raw_data(self, uuid)

            if len(uuid_update_list) == 0:
                print(f'not files to update')

            uuid_update_list = sync_mgr_queries.get_sync_items_meas_table(self)

            for i in range(0,len(uuid_update_list)):
                uuid = uuid_update_list[i]
                print(f'updating table entry {i} of {len(uuid_update_list)}')
                sync_mgr_queries.sync_table(self, uuid)
            if len(uuid_update_list) == 0:
                print(f'not entries to update')

            time.sleep(2)

if __name__ == '__main__':
    from core_tools.data.SQL.connect import set_up_local_storage, set_up_remote_storage, set_up_local_and_remote_storage
    set_up_local_storage("xld_user", "XLDspin001", "vandersypen_data", "6dot", "XLD", "6D2S - SQ21-XX-X-XX-X")
    # set_up_local_and_remote_storage('131.180.205.81', 5432, 'stephan', 'magicc', 'test',
    #     'stephan_test', 'magicc', 'spin_data_test', 'test_project', 'test_set_up', 'test_sample')
    s = SQL_database_manager()
    print(s.conn_local)

    s2 = SQL_database_manager()

    print(s2)<|MERGE_RESOLUTION|>--- conflicted
+++ resolved
@@ -43,15 +43,11 @@
         if SQL_database_manager.__instance is None:
             SQL_database_manager.__instance = object.__new__(cls)
             db_mgr = SQL_database_manager.__instance
-<<<<<<< HEAD
-            SQL_database_init._connect(db_mgr)
-=======
             try:
                 SQL_database_init._connect(db_mgr)
             except Exception:
                 # could not connect, for example wrong password, reset class instance
                 SQL_database_manager.__instance = None
->>>>>>> 9e751fca
 
             conn_local = db_mgr.conn_local
             if not db_mgr.SQL_conn_info_local.readonly:
