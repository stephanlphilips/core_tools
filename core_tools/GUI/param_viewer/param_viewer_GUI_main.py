--- conflicted
+++ resolved
@@ -23,10 +23,7 @@
         self.virtual_gates = list()
         self.rf_settings = list()
         self.station = qc.Station.default
-<<<<<<< HEAD
         self.keysight_rf = keysight_rf
-=======
->>>>>>> b6337505
         self.last_param_value = {}
         if gates_object:
             self.gates_object = gates_object
@@ -202,18 +199,10 @@
         last_value = self.last_param_value.get(gate.name, None)
         last_rounded = voltage_input.valueFromText(voltage_input.textFromValue(last_value)) if last_value is not None else None
         if value() != last_rounded:
-<<<<<<< HEAD
-            logging.info(f'GUI value changed: {gate.name} {last_value} ({last_rounded}) -> {value()}')
-            logging.info(f'set_gate {gate.name} = {value()}')
-            gate.set(value())
-        else:
-            logging.info(f'GUI rounded value changed: {gate.name} {last_value} ({last_rounded}) -> {value()}; no update of gate')
-=======
             logging.info(f'GUI value changed: set gate {gate.name} {last_value} ({last_rounded}) -> {value()}')
             gate.set(value())
         else:
             logging.debug(f'GUI rounded value changed: {gate.name} {last_value} ({last_rounded}) -> {value()}; no update of gate')
->>>>>>> b6337505
 
     def _set_set(self, setting, value, division):
         # TODO add support if out of range.
@@ -258,24 +247,15 @@
         for param in params:
             # do not update when a user clicks on it.
             if not param.gui_input_param.hasFocus():
-<<<<<<< HEAD
                 if type(param.gui_input_param) == QtWidgets.QDoubleSpinBox:
                     last_value = self.last_param_value.get(param.param_parameter.name, None)
                     new_value = param.param_parameter()/param.division
                     if new_value != last_value:
                         logging.info(f'Update GUI {param.param_parameter.name} {last_value} -> {new_value}')
                         self.last_param_value[param.param_parameter.name] = new_value
-                    param.gui_input_param.setValue(new_value)
+                        param.gui_input_param.setValue(new_value)
                 elif type(param.gui_input_param) == QtWidgets.QCheckBox:
                     param.gui_input_param.setChecked(param.param_parameter())
-=======
-                last_value = self.last_param_value.get(param.param_parameter.name, None)
-                new_value = param.param_parameter()/param.division
-                if new_value != last_value:
-                    logging.info(f'Update GUI {param.param_parameter.name} {last_value} -> {new_value}')
-                    self.last_param_value[param.param_parameter.name] = new_value
-                    param.gui_input_param.setValue(new_value)
->>>>>>> b6337505
 
 
 
