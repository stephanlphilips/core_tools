--- conflicted
+++ resolved
@@ -1,7 +1,6 @@
 # -*- coding: utf-8 -*-
 """
 Created on Tue Jun 16 15:49:54 2020
-
 @author: sdesnoo
 """
 import logging
@@ -101,18 +100,10 @@
             return
         if self._is_loaded:
             self.script.stop(self.hvi_exec)
-<<<<<<< HEAD
             self._is_loaded = False
         if self._might_be_loaded:
             logging.info(f"Unload HVI2 schedule with script'{self.script.name}' (id:{self.hvi_id})")
             self.hvi_exec.unload()
-=======
-            logging.info(f"Unload HVI2 schedule with script '{self.script.name}'")
-            self._is_loaded = False
-        if self._might_be_loaded:
-            self.hvi_exec.unload()
-            self.hardware.release_schedule()
->>>>>>> 3fada0d1
             self._might_be_loaded = False
             self.hardware.release_schedule()
 
