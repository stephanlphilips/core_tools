# -*- coding: utf-8 -*-
from typing import Optional
from core_tools.GUI.param_viewer.param_viewer_GUI_window import Ui_MainWindow
from PyQt5 import QtCore, QtWidgets
import qcodes as qc
from dataclasses import dataclass
from ..qt_util import qt_log_exception

import logging

@dataclass
class param_data_obj:
    param_parameter : any
    gui_input_param : any
    division : any


class param_viewer(QtWidgets.QMainWindow, Ui_MainWindow):
    """docstring for virt_gate_matrix_GUI"""
<<<<<<< HEAD
    def __init__(self, gates_object: Optional[object] = None, keysight_rf: Optional[object] = None):
=======
    def __init__(self, gates_object: Optional[object] = None,
                 max_diff : float = 1000,
                 keysight_rf: Optional[object] = None):
>>>>>>> a016bdc9
        self.real_gates = list()
        self.virtual_gates = list()
        self.rf_settings = list()
        self.station = qc.Station.default
<<<<<<< HEAD
        self.keysight_rf = keysight_rf
        self.last_param_value = {}
=======
        self.max_diff = max_diff
        self.keysight_rf = keysight_rf
        self.locked = False

>>>>>>> a016bdc9
        if gates_object:
            self.gates_object = gates_object
        else:
            try:
                self.gates_object = self.station.gates
            except:
                raise ValueError('`gates` must be set in qcodes.station or supplied as argument')
        self._step_size = 1 #mV
        instance_ready = True

        # set graphical user interface
        self.app = QtCore.QCoreApplication.instance()
        if self.app is None:
            instance_ready = False
            self.app = QtWidgets.QApplication([])

        super(QtWidgets.QMainWindow, self).__init__()
        self.setupUi(self)

        # add RF parameters
        if hasattr(self.gates_object.hardware, 'RF_source_names'):
            for src_name in self.gates_object.hardware.RF_source_names:
                inst = getattr(station, src_name)
                for RFpar in self.gates_object.hardware.RF_params:
                    param = getattr(inst, RFpar)
                    self._add_RFset(param)
<<<<<<< HEAD
        try:
            if self.keysight_rf is not None:
                for ks_param in self.keysight_rf.all_params:
                    self._add_RFset(ks_param)
        except Exception as e:
            print(e)
=======
        if self.keysight_rf is not None:
            try:
                for ks_param in self.keysight_rf.all_params:
                    self._add_RFset(ks_param)
            except Exception as e:
                logging.error(f'Failed to add keysight RF {e}')
>>>>>>> a016bdc9

        # add real gates
        for gate_name in self.gates_object.hardware.dac_gate_map.keys():
            param = getattr(self.gates_object, gate_name)
            self._add_gate(param, False)

        # add virtual gates
        for gate_name in self.gates_object.v_gates:
            param = getattr(self.gates_object, gate_name)
            self._add_gate(param, True)

        self.lock.stateChanged.connect(lambda: self._update_lock(self.lock.isChecked()))
        self.step_size.valueChanged.connect(lambda: self.update_step(self.step_size.value()))
        self._finish_gates_GUI()

        self.timer = QtCore.QTimer()
        self.timer.timeout.connect(lambda:self._update_parameters())
        self.timer.start(500)

        self.show()
        if instance_ready == False:
            self.app.exec()

    @qt_log_exception
    def closeEvent(self, event):
        self.timer.stop()

    @qt_log_exception
    def update_step(self, value : float):
        """ Update step size of the parameter GUI elements with the specified value """
        self._step_size = value
        for gate in self.real_gates:
            gate.gui_input_param.setSingleStep(value)
        for gate in self.virtual_gates:
            gate.gui_input_param.setSingleStep(value)

        self.step_size.setValue(value)

    @qt_log_exception
    def _update_lock(self, locked):
        print('Locked:', locked)
        self.locked = locked

    @qt_log_exception
    def _add_RFset(self, parameter : qc.Parameter):
        ''' Add a new RF.

        Args:
            parameter (QCoDeS parameter object) : parameter to add.
        '''

        i = len(self.rf_settings)
        layout = self.layout_RF

        name = parameter.full_name
        unit = parameter.unit
        step_size = 0.5
        division = 1

        name = name.replace('keysight_rfgen_','')

        if 'freq' in parameter.name:
            division = 1e6
            step_size = 0.1
            unit = f'M{unit}'

        _translate = QtCore.QCoreApplication.translate

        set_name = QtWidgets.QLabel(self.RFsettings)
        set_name.setObjectName(name)
        set_name.setMinimumSize(QtCore.QSize(100, 0))
        set_name.setText(_translate("MainWindow", name))
        layout.addWidget(set_name, i, 0, 1, 1)

        if 'enable' in name:
            set_input = QtWidgets.QCheckBox(self.RFsettings)
            set_input.setObjectName(name + "_input")
<<<<<<< HEAD
            set_input.stateChanged.connect(partial(self._set_bool, parameter, set_input.isChecked))
            layout.addWidget(set_input, i, 1, 1, 1)
=======
            set_input.stateChanged.connect(lambda: self._set_bool(parameter, set_input.isChecked))
>>>>>>> a016bdc9
        else:
            set_input = QtWidgets.QDoubleSpinBox(self.RFsettings)
            set_input.setObjectName(name + "_input")
            set_input.setMinimumSize(QtCore.QSize(100, 0))
<<<<<<< HEAD

            # TODO collect boundaries out of the harware
            set_input.setRange(-1e9,1e9)
            set_input.valueChanged.connect(partial(self._set_set, parameter, set_input.value,division))
=======
            set_input.setRange(-1e9,1e9)
            set_input.setValue(parameter()/division)
            set_input.valueChanged.connect(lambda:self._set_set(parameter, set_input.value, division))
>>>>>>> a016bdc9
            set_input.setKeyboardTracking(False)
            set_input.setSingleStep(step_size)

            layout.addWidget(set_input, i, 1, 1, 1)

        set_unit = QtWidgets.QLabel(self.RFsettings)
        set_unit.setObjectName(name + "_unit")
        set_unit.setText(_translate("MainWindow", unit))
        layout.addWidget(set_unit, i, 2, 1, 1)
        self.rf_settings.append(param_data_obj(parameter,  set_input, division))

    @qt_log_exception
    def _add_gate(self, parameter : qc.Parameter, virtual : bool):
        '''
        add a new gate.

        Args:
            parameter (QCoDeS parameter object) : parameter to add.
            virtual (bool) : True in case this is a virtual gate.
        '''

        i = len(self.real_gates)
        layout = self.layout_real

        if virtual == True:
            i = len(self.virtual_gates)
            layout = self.layout_virtual

        name = parameter.name
        unit = parameter.unit

        _translate = QtCore.QCoreApplication.translate

        gate_name = QtWidgets.QLabel(self.virtualgates)
        gate_name.setObjectName(name)
        gate_name.setMinimumSize(QtCore.QSize(100, 0))
        gate_name.setText(_translate("MainWindow", name))
        layout.addWidget(gate_name, i, 0, 1, 1)

        voltage_input = QtWidgets.QDoubleSpinBox(self.virtualgates)
        voltage_input.setObjectName( name + "_input")
        voltage_input.setMinimumSize(QtCore.QSize(100, 0))

        # TODO collect boundaries out of the harware
        voltage_input.setRange(-4000,4000.0)
        voltage_input.setValue(parameter())
        voltage_input.valueChanged.connect(lambda:self._set_gate(parameter, voltage_input.value, voltage_input))
        voltage_input.setKeyboardTracking(False)
        layout.addWidget(voltage_input, i, 1, 1, 1)

        gate_unit = QtWidgets.QLabel(self.virtualgates)
        gate_unit.setObjectName(name + "_unit")
        gate_unit.setText(_translate("MainWindow", unit))
        layout.addWidget(gate_unit, i, 2, 1, 1)
        if virtual == False:
            self.real_gates.append(param_data_obj(parameter,  voltage_input, 1))
        else:
            self.virtual_gates.append(param_data_obj(parameter,  voltage_input, 1))

    @qt_log_exception
    def _set_gate(self, gate, value, voltage_input):
        if self.locked:
            logging.warning(f'Not changing voltage, ParameterViewer is locked!')
            # Note value will be restored by _update_parameters
            return

        delta = abs(value() - gate())
        if delta > self.max_diff:
            logging.warning(f'Not setting {gate} to {value():.1f}mV. '
                            f'Difference {delta:.0f} mV > {self.max_diff:.0f} mV')
            return

        try:
            last_value = gate.get()
            new_text = voltage_input.text()
            current_text = voltage_input.textFromValue(last_value)
            if new_text != current_text:
                logging.info(f'GUI value changed: set gate {gate.name} {current_text} -> {new_text}')
                gate.set(value())
        except Exception as ex:
            logging.error(f'Failed to set gate {gate} to {value()}: {ex}')


    @qt_log_exception
    def _set_set(self, setting, value, division):
        logging.info(f'setting {setting} to {value():.1f} times {division:.1f}')
        setting.set(value()*division)
        self.gates_object.hardware.RF_settings[setting.full_name] = value()*division
        self.gates_object.hardware.sync_data()

<<<<<<< HEAD
=======
    @qt_log_exception
>>>>>>> a016bdc9
    def _set_bool(self, setting, value):
        setting.set(value())
        self.gates_object.hardware.RF_settings[setting.full_name] = value()
        self.gates_object.hardware.sync_data()

<<<<<<< HEAD
=======
    @qt_log_exception
>>>>>>> a016bdc9
    def _finish_gates_GUI(self):

        for items, layout_widget in [ (self.real_gates, self.layout_real), (self.virtual_gates, self.layout_virtual),
                              (self.rf_settings, self.layout_RF)]:
            i = len(items) + 1

            spacerItem = QtWidgets.QSpacerItem(20, 40, QtWidgets.QSizePolicy.Minimum, QtWidgets.QSizePolicy.Expanding)
            layout_widget.addItem(spacerItem, i, 0, 1, 1)

            spacerItem1 = QtWidgets.QSpacerItem(40, 20, QtWidgets.QSizePolicy.Expanding, QtWidgets.QSizePolicy.Minimum)
            layout_widget.addItem(spacerItem1, 0, 3, 1, 1)

        self.setWindowTitle(f'Parameter Viewer for {self.gates_object}')

    @qt_log_exception
    def _update_parameters(self):
        '''
        updates the values of all the gates in the parameterviewer periodically
        '''
        idx = self.tab_menu.currentIndex()

        if idx == 0:
            params = self.real_gates
        elif idx == 1:
            params = self.virtual_gates
        elif idx == 2:
            params = self.rf_settings
        else:
            return

        for param in params:
<<<<<<< HEAD
            # do not update when a user clicks on it.
            if not param.gui_input_param.hasFocus():
                if type(param.gui_input_param) == QtWidgets.QDoubleSpinBox:
                    last_value = self.last_param_value.get(param.param_parameter.name, None)
                    new_value = param.param_parameter()/param.division
                    if new_value != last_value:
                        logging.info(f'Update GUI {param.param_parameter.name} {last_value} -> {new_value}')
                        self.last_param_value[param.param_parameter.name] = new_value
                        param.gui_input_param.setValue(new_value)
                elif type(param.gui_input_param) == QtWidgets.QCheckBox:
                    param.gui_input_param.setChecked(param.param_parameter())
=======
            try:
                # do not update when a user clicks on it.
                gui_input = param.gui_input_param
                if not gui_input.hasFocus():
                    if isinstance(param.gui_input_param, QtWidgets.QDoubleSpinBox):
                        new_value = param.param_parameter()/param.division
                        current_text = gui_input.text()
                        new_text = gui_input.textFromValue(new_value)
                        if current_text != new_text:
                            logging.info(f'Update GUI {param.param_parameter.name} {current_text} -> {new_text}')
                            gui_input.setValue(new_value)
                elif isinstance(param.gui_input_param, QtWidgets.QCheckBox):
                    param.gui_input_param.setChecked(param.param_parameter())
            except:
                logging.error(f'Error updating {param}', exc_info=True)
>>>>>>> a016bdc9



if __name__ == "__main__":
    import sys
    import qcodes as qc

    from core_tools.data.SQL.connect import set_up_local_storage, set_up_remote_storage, set_up_local_and_remote_storage
    set_up_local_storage('stephan', 'magicc', 'test', 'test_project1', 'test_set_up', 'test_sample')
    from core_tools.drivers.hardware.hardware import hardware
    from core_tools.drivers.virtual_dac import virtual_dac
    from core_tools.drivers.gates import gates

    my_dac_1 = virtual_dac("dac_a", "virtual")
    my_dac_2 = virtual_dac("dac_b", "virtual")
    my_dac_3 = virtual_dac("dac_c", "virtual")
    my_dac_4 = virtual_dac("dac_d", "virtual")

    hw =  hardware()
    hw.RF_source_names = []
    hw.dac_gate_map = {
        'B0': (0, 1), 'P1': (0, 2),
        'B1': (0, 3), 'P2': (0, 4),
        'B2': (0, 5), 'P3': (0, 6),
        'B3': (0, 7), 'P4': (0, 8),
        'B4': (0, 9), 'P5': (0, 10),
        'B5': (0, 11),'P6': (0, 12),
        'B6': (0, 13), 'S6' : (0,14,),
        'SD1_P': (1, 1), 'SD2_P': (1, 2),
        'SD1_B1': (1, 3), 'SD2_B1': (1, 4),
        'SD1_B2': (1, 5), 'SD2_B2': (1, 6),}

    hw.boundaries = {'B0' : (0, 2000), 'B1' : (0, 2500)}
    hw.virtual_gates.add('test', ['B0', 'P1', 'B1', 'P2', 'B2', 'P3', 'B3', 'P4', 'B4', 'P5', 'B5', 'P6', 'B6', 'S6', 'SD1_P', 'SD2_P', 'COMP1'])
    hw.awg2dac_ratios.add(hw.virtual_gates.test.gates)


    my_gates = gates("gates", hw, [my_dac_1, my_dac_2, my_dac_3, my_dac_4])
    station=qc.Station(my_gates)
    ui = param_viewer()
    from core_tools.GUI.virt_gate_matrix_qml.gui_controller import virt_gate_matrix_GUI
    # virt_gate_matrix_GUI()<|MERGE_RESOLUTION|>--- conflicted
+++ resolved
@@ -17,26 +17,17 @@
 
 class param_viewer(QtWidgets.QMainWindow, Ui_MainWindow):
     """docstring for virt_gate_matrix_GUI"""
-<<<<<<< HEAD
-    def __init__(self, gates_object: Optional[object] = None, keysight_rf: Optional[object] = None):
-=======
     def __init__(self, gates_object: Optional[object] = None,
                  max_diff : float = 1000,
                  keysight_rf: Optional[object] = None):
->>>>>>> a016bdc9
         self.real_gates = list()
         self.virtual_gates = list()
         self.rf_settings = list()
         self.station = qc.Station.default
-<<<<<<< HEAD
-        self.keysight_rf = keysight_rf
-        self.last_param_value = {}
-=======
         self.max_diff = max_diff
         self.keysight_rf = keysight_rf
         self.locked = False
 
->>>>>>> a016bdc9
         if gates_object:
             self.gates_object = gates_object
         else:
@@ -63,21 +54,12 @@
                 for RFpar in self.gates_object.hardware.RF_params:
                     param = getattr(inst, RFpar)
                     self._add_RFset(param)
-<<<<<<< HEAD
-        try:
-            if self.keysight_rf is not None:
-                for ks_param in self.keysight_rf.all_params:
-                    self._add_RFset(ks_param)
-        except Exception as e:
-            print(e)
-=======
         if self.keysight_rf is not None:
             try:
                 for ks_param in self.keysight_rf.all_params:
                     self._add_RFset(ks_param)
             except Exception as e:
                 logging.error(f'Failed to add keysight RF {e}')
->>>>>>> a016bdc9
 
         # add real gates
         for gate_name in self.gates_object.hardware.dac_gate_map.keys():
@@ -155,26 +137,14 @@
         if 'enable' in name:
             set_input = QtWidgets.QCheckBox(self.RFsettings)
             set_input.setObjectName(name + "_input")
-<<<<<<< HEAD
-            set_input.stateChanged.connect(partial(self._set_bool, parameter, set_input.isChecked))
-            layout.addWidget(set_input, i, 1, 1, 1)
-=======
             set_input.stateChanged.connect(lambda: self._set_bool(parameter, set_input.isChecked))
->>>>>>> a016bdc9
         else:
             set_input = QtWidgets.QDoubleSpinBox(self.RFsettings)
             set_input.setObjectName(name + "_input")
             set_input.setMinimumSize(QtCore.QSize(100, 0))
-<<<<<<< HEAD
-
-            # TODO collect boundaries out of the harware
-            set_input.setRange(-1e9,1e9)
-            set_input.valueChanged.connect(partial(self._set_set, parameter, set_input.value,division))
-=======
             set_input.setRange(-1e9,1e9)
             set_input.setValue(parameter()/division)
             set_input.valueChanged.connect(lambda:self._set_set(parameter, set_input.value, division))
->>>>>>> a016bdc9
             set_input.setKeyboardTracking(False)
             set_input.setSingleStep(step_size)
 
@@ -265,19 +235,13 @@
         self.gates_object.hardware.RF_settings[setting.full_name] = value()*division
         self.gates_object.hardware.sync_data()
 
-<<<<<<< HEAD
-=======
-    @qt_log_exception
->>>>>>> a016bdc9
+    @qt_log_exception
     def _set_bool(self, setting, value):
         setting.set(value())
         self.gates_object.hardware.RF_settings[setting.full_name] = value()
         self.gates_object.hardware.sync_data()
 
-<<<<<<< HEAD
-=======
-    @qt_log_exception
->>>>>>> a016bdc9
+    @qt_log_exception
     def _finish_gates_GUI(self):
 
         for items, layout_widget in [ (self.real_gates, self.layout_real), (self.virtual_gates, self.layout_virtual),
@@ -309,19 +273,6 @@
             return
 
         for param in params:
-<<<<<<< HEAD
-            # do not update when a user clicks on it.
-            if not param.gui_input_param.hasFocus():
-                if type(param.gui_input_param) == QtWidgets.QDoubleSpinBox:
-                    last_value = self.last_param_value.get(param.param_parameter.name, None)
-                    new_value = param.param_parameter()/param.division
-                    if new_value != last_value:
-                        logging.info(f'Update GUI {param.param_parameter.name} {last_value} -> {new_value}')
-                        self.last_param_value[param.param_parameter.name] = new_value
-                        param.gui_input_param.setValue(new_value)
-                elif type(param.gui_input_param) == QtWidgets.QCheckBox:
-                    param.gui_input_param.setChecked(param.param_parameter())
-=======
             try:
                 # do not update when a user clicks on it.
                 gui_input = param.gui_input_param
@@ -337,7 +288,6 @@
                     param.gui_input_param.setChecked(param.param_parameter())
             except:
                 logging.error(f'Error updating {param}', exc_info=True)
->>>>>>> a016bdc9
 
 
 
