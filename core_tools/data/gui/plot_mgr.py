--- conflicted
+++ resolved
@@ -96,14 +96,10 @@
         self.plot_widgets = plot_widgets
         for plot_widget in self.plot_widgets:
             self.plot_layout.addWidget(plot_widget.widget)
-<<<<<<< HEAD
-        # update plot every 300 ms for a smooth plottin experience
-
-=======
         # update plot every 300 ms for a smooth plotting experience
 
         self.plot_layout.parentWidget().setUpdatesEnabled(True)
->>>>>>> 032f188c
+
         self.timer.timeout.connect(self.update_plots)
         self.timer.start(300)
 
