--- conflicted
+++ resolved
@@ -77,24 +77,16 @@
            </property>
            <layout class="QGridLayout" name="gridLayout_4">
             <item row="0" column="0">
-<<<<<<< HEAD
-             <layout class="QGridLayout" name="layout_virtual"/>
-=======
              <layout class="QGridLayout" name="layout_virtual">
                <property name="spacing">
                 <number>2</number>
                </property>
              </layout>
->>>>>>> a016bdc9
             </item>
            </layout>
           </widget>
          </widget>
-<<<<<<< HEAD
-        </item>
-=======
 		</item>
->>>>>>> a016bdc9
        </layout>
       </widget>
       <widget class="QWidget" name="RFsettings">
