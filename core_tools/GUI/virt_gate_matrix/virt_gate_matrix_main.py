from typing import List
from core_tools.GUI.virt_gate_matrix.virt_gate_matrix_window import Ui_MainWindow
from PyQt5 import QtCore, QtGui, QtWidgets
from functools import partial

import numpy as np

class virt_gate_matrix_GUI(QtWidgets.QMainWindow, Ui_MainWindow):
    """docstring for virt_gate_matrix_GUI"""
    def __init__(self, gates_object, pulse_lib):
        self.gates = []
        self.gates_object = gates_object
        self.AWG_attentuation_local_data = dict()
        self.timers =list()
        instance_ready = True

        self.pulse_lib = pulse_lib
        # assign attenuation table to the hardware object
        self.gates_object.hardware.AWG_to_dac_conversion = pulse_lib.AWG_to_dac_ratio
        # reassigning since python pointers do not really work in python :( (<3<3<3 c++)
        pulse_lib.AWG_to_dac_ratio = self.gates_object.hardware.AWG_to_dac_conversion

        # set graphical user interface
        self.app = QtCore.QCoreApplication.instance()
        if self.app is None:
            instance_ready = False
            self.app = QtWidgets.QApplication([])

        super(QtWidgets.QMainWindow, self).__init__()
        self.setupUi(self)

        for gate in pulse_lib.AWG_to_dac_ratio:
            if gate not in pulse_lib.awg_markers:
                self.add_gate(gate)


        self.add_spacer()

        for virtual_gate_set in gates_object.hardware.virtual_gates:
            self._add_matrix(virtual_gate_set)

        self.show()
        if instance_ready == False:
            self.app.exec()

    def add_gate(self, gate_name):
        gate = QtWidgets.QLabel(self.scrollAreaWidgetContents)
        sizePolicy = QtWidgets.QSizePolicy(QtWidgets.QSizePolicy.Preferred, QtWidgets.QSizePolicy.Fixed)
        sizePolicy.setHorizontalStretch(0)
        sizePolicy.setVerticalStretch(0)
        sizePolicy.setHeightForWidth(gate.sizePolicy().hasHeightForWidth())
        gate.setSizePolicy(sizePolicy)
        gate.setMinimumSize(QtCore.QSize(0, 26))
        font = QtGui.QFont()
        font.setPointSize(11)
        gate.setFont(font)
        gate.setLayoutDirection(QtCore.Qt.RightToLeft)
        gate.setAutoFillBackground(False)
        gate.setAlignment(QtCore.Qt.AlignRight|QtCore.Qt.AlignTrailing|QtCore.Qt.AlignVCenter)
        gate.setObjectName(gate_name)
        self.verticalLayout_2.addWidget(gate)
        _translate = QtCore.QCoreApplication.translate
        gate.setText(_translate("MainWindow", gate_name))
        self.gates.append(gate)

        v_ratio = QtWidgets.QDoubleSpinBox(self.scrollAreaWidgetContents)
        v_ratio.setObjectName("v_ratio")
        v_ratio.setDecimals(3)
        v_ratio.setMaximum(1.0)
        v_ratio.setSingleStep(0.01)
        v_ratio.setMinimumSize(QtCore.QSize(0, 26))
        v_ratio.setValue(self.pulse_lib.AWG_to_dac_ratio[gate_name])
        v_ratio.valueChanged.connect(partial(self.update_v_ratio, gate_name))
        self.verticalLayout_4.addWidget(v_ratio)

        db_ratio = QtWidgets.QDoubleSpinBox(self.scrollAreaWidgetContents)
        db_ratio.setObjectName("db_ratio")
        db_ratio.setMaximum(0.0)
        db_ratio.setMinimum(-100.0)
        db_ratio.setMinimumSize(QtCore.QSize(0, 26))
        db_ratio.setValue(20*np.log10(self.pulse_lib.AWG_to_dac_ratio[gate_name]))
        db_ratio.valueChanged.connect(partial(self.update_db_ratio, gate_name))
        self.verticalLayout_3.addWidget(db_ratio)

        self.AWG_attentuation_local_data[gate_name] = (v_ratio, db_ratio)

    def update_db_ratio(self, gate_name):
        '''
        On change of the db ratio, update the voltage ratio to the corresponding value + update in the virtual gate matrixes.

        Args:
            gate_name (str) : name of the gate the is being updated
        '''

        v_ratio, db_ratio = self.AWG_attentuation_local_data[gate_name]
        v_ratio_value = 10**(db_ratio.value()/20)
        v_ratio.setValue(v_ratio_value)
        self.pulse_lib.AWG_to_dac_ratio[gate_name] = v_ratio_value
        self.gates_object.hardware.sync_data()

    def update_v_ratio(self, gate_name):
        '''
        On change of the voltage ratio, update the db ratio to the corresponding value + update in the virtual gate matrixes.

        Args:
            gate_name (str) : name of the gate the is being updated
        '''

        v_ratio, db_ratio = self.AWG_attentuation_local_data[gate_name]
        db_ratio_value = 20*np.log10(v_ratio.value())
        db_ratio.setValue(db_ratio_value)
        self.pulse_lib.AWG_to_dac_ratio[gate_name] = v_ratio.value()
        self.gates_object.hardware.sync_data()

    def add_spacer(self):
        spacerItem = QtWidgets.QSpacerItem(20, 40, QtWidgets.QSizePolicy.Minimum, QtWidgets.QSizePolicy.Expanding)
        self.verticalLayout_2.addItem(spacerItem)
        spacerItem1 = QtWidgets.QSpacerItem(30, 1, QtWidgets.QSizePolicy.Expanding, QtWidgets.QSizePolicy.Minimum)
        self.verticalLayout_2.addItem(spacerItem1)

        spacerItem2 = QtWidgets.QSpacerItem(20, 40, QtWidgets.QSizePolicy.Minimum, QtWidgets.QSizePolicy.Expanding)
        self.verticalLayout_4.addItem(spacerItem2)
        spacerItem3 = QtWidgets.QSpacerItem(30, 1, QtWidgets.QSizePolicy.Expanding, QtWidgets.QSizePolicy.Minimum)
        self.verticalLayout_4.addItem(spacerItem3)


        spacerItem4 = QtWidgets.QSpacerItem(20, 40, QtWidgets.QSizePolicy.Minimum, QtWidgets.QSizePolicy.Expanding)
        self.verticalLayout_3.addItem(spacerItem4)
        spacerItem5 = QtWidgets.QSpacerItem(30, 1, QtWidgets.QSizePolicy.Expanding, QtWidgets.QSizePolicy.Minimum)
        self.verticalLayout_3.addItem(spacerItem5)

    def _add_matrix(self, virtual_gate_set):
        '''
        add a matrix to the gui.

        Args:
            virtual_gate_set (virtual_gate) : virtual gate object where to fetch the data from
        '''
        Virtual_gates_matrix = QtWidgets.QWidget()
        # Virtual_gates_matrix.setObjectName("Virtual_gates_matrix")
        gridLayout = QtWidgets.QGridLayout(Virtual_gates_matrix)
        # gridLayout_3.setObjectName("gridLayout_3")
        self.tabWidget.addTab(Virtual_gates_matrix, virtual_gate_set.name)

        _translate = QtCore.QCoreApplication.translate
        tableWidget = QtWidgets.QTableWidget(Virtual_gates_matrix)
        sizePolicy = QtWidgets.QSizePolicy(QtWidgets.QSizePolicy.Expanding, QtWidgets.QSizePolicy.Expanding)
        sizePolicy.setHorizontalStretch(0)
        sizePolicy.setVerticalStretch(0)
        sizePolicy.setHeightForWidth(tableWidget.sizePolicy().hasHeightForWidth())
        tableWidget.setSizePolicy(sizePolicy)
        font = QtGui.QFont()
        font.setPointSize(12)
        tableWidget.setFont(font)
        tableWidget.setColumnCount(len(virtual_gate_set))
        tableWidget.setObjectName("virtgates")
        tableWidget.setRowCount(len(virtual_gate_set))
        for i in range(len(virtual_gate_set)):
            item = QtWidgets.QTableWidgetItem()
            tableWidget.setHorizontalHeaderItem(i, item)
            item.setText(_translate("MainWindow", virtual_gate_set.real_gate_names[i]))

            item = QtWidgets.QTableWidgetItem()
            tableWidget.setVerticalHeaderItem(i, item)
            item.setText(_translate("MainWindow", virtual_gate_set.virtual_gate_names[i]))

        tableWidget.horizontalHeader().setDefaultSectionSize(65)
        tableWidget.horizontalHeader().setMaximumSectionSize(100)
        tableWidget.horizontalHeader().setMinimumSectionSize(30)
        tableWidget.verticalHeader().setDefaultSectionSize(37)
        gridLayout.addWidget(tableWidget, 0, 0, 1, 1)

        update_list = []
        for i in range(len(virtual_gate_set)):
            for j in range(len(virtual_gate_set)):
                doubleSpinBox = QtWidgets.QDoubleSpinBox()
                sizePolicy = QtWidgets.QSizePolicy(QtWidgets.QSizePolicy.Maximum, QtWidgets.QSizePolicy.Fixed)
                sizePolicy.setHorizontalStretch(0)
                sizePolicy.setVerticalStretch(0)
                sizePolicy.setHeightForWidth(doubleSpinBox.sizePolicy().hasHeightForWidth())
                font = QtGui.QFont()
                font.setPointSize(11)
                doubleSpinBox.setFont(font)
                doubleSpinBox.setSizePolicy(sizePolicy)
                doubleSpinBox.setMinimumSize(QtCore.QSize(30, 0))
                doubleSpinBox.setMaximumSize(QtCore.QSize(100, 100))
                doubleSpinBox.setWrapping(False)
                doubleSpinBox.setFrame(False)
                # doubleSpinBox.setButtonSymbols(QtWidgets.QAbstractSpinBox.NoButtons)
                doubleSpinBox.setPrefix("")
                doubleSpinBox.setMaximum(5.0)
                doubleSpinBox.setMinimum(-5.0)
                doubleSpinBox.setSingleStep(0.01)
                doubleSpinBox.setDecimals(3)
<<<<<<< HEAD
                inverted_matrix = np.linalg.inv(virtual_gate_set.virtual_gate_matrix)
                doubleSpinBox.setValue(inverted_matrix[i,j])
                doubleSpinBox.setObjectName("doubleSpinBox")
=======
                doubleSpinBox.setValue(virtual_gate_set.virtual_gate_matrix[i,j])
                doubleSpinBox.setObjectName(f'doubleSpinBox-{i}-{j}')
>>>>>>> 656fba2b
                doubleSpinBox.valueChanged.connect(partial(self.linked_result, virtual_gate_set.virtual_gate_matrix, i, j, doubleSpinBox))
                update_list.append((i,j, doubleSpinBox))
                tableWidget.setCellWidget(i, j, doubleSpinBox)

        # make a timer to refresh the data in the plot when the matrix is changed externally.
        timer = QtCore.QTimer()
        timer.timeout.connect(partial(self.update_v_gates, virtual_gate_set.virtual_gate_matrix, update_list))
        timer.start(2000)
        self.timers.append(timer)


    def linked_result(self, matrix, i, j, spin_box):

        matrix_no_view = np.asarray(matrix)
        matrix_inv = np.linalg.inv(matrix_no_view)
        matrix_inv[i,j] = spin_box.value()
        matrix_nrml = np.linalg.inv(matrix_inv)
        matrix_no_view[:, :] = matrix_nrml

        self.gates_object.hardware.sync_data()

<<<<<<< HEAD
    def update_v_gates(self, matrix, update_list):
        matrix_inv = np.linalg.inv(np.asarray(matrix))
        for i,j, spin_box in update_list:
            if not spin_box.hasFocus():
                spin_box.setValue(matrix_inv[i,j])
=======
    def update_v_gates(self, matrix : np.ndarray, update_list : List[QtWidgets.QDoubleSpinBox]):
        """ Update the virtual gate matrix elements

        Args:
            matrix: Array with new values
            update_list: List with GUI boxes
        """
        for row, column, spin_box in update_list:
            if not spin_box.hasFocus():
                spin_box.setValue(matrix[row, column])
>>>>>>> 656fba2b

if __name__ == "__main__":
    import sys
    from V2_software.pulse_lib_config.Init_pulse_lib_debug import return_pulse_lib
    import qcodes as qc
    from V2_software.drivers.virtual_gates.examples.hardware_example import hardware_example
    from V2_software.drivers.virtual_gates.instrument_drivers.virtual_dac import virtual_dac
    from V2_software.drivers.virtual_gates.instrument_drivers.gates import gates

    my_dac_1 = virtual_dac("dac_a", "virtual")
    my_dac_2 = virtual_dac("dac_b", "virtual")
    my_dac_3 = virtual_dac("dac_c", "virtual")
    my_dac_4 = virtual_dac("dac_d", "virtual")

    hw =  hardware_example("hw")
    my_gates = gates("my_gates", hw, [my_dac_1, my_dac_2, my_dac_3, my_dac_4])

    pulse = return_pulse_lib(hw)
    ui = virt_gate_matrix_GUI(my_gates, pulse)<|MERGE_RESOLUTION|>--- conflicted
+++ resolved
@@ -192,14 +192,9 @@
                 doubleSpinBox.setMinimum(-5.0)
                 doubleSpinBox.setSingleStep(0.01)
                 doubleSpinBox.setDecimals(3)
-<<<<<<< HEAD
                 inverted_matrix = np.linalg.inv(virtual_gate_set.virtual_gate_matrix)
                 doubleSpinBox.setValue(inverted_matrix[i,j])
                 doubleSpinBox.setObjectName("doubleSpinBox")
-=======
-                doubleSpinBox.setValue(virtual_gate_set.virtual_gate_matrix[i,j])
-                doubleSpinBox.setObjectName(f'doubleSpinBox-{i}-{j}')
->>>>>>> 656fba2b
                 doubleSpinBox.valueChanged.connect(partial(self.linked_result, virtual_gate_set.virtual_gate_matrix, i, j, doubleSpinBox))
                 update_list.append((i,j, doubleSpinBox))
                 tableWidget.setCellWidget(i, j, doubleSpinBox)
@@ -221,24 +216,18 @@
 
         self.gates_object.hardware.sync_data()
 
-<<<<<<< HEAD
     def update_v_gates(self, matrix, update_list):
+        """ Update the virtual gate matrix elements
+
+        Args:
+            matrix: Array with new values
+            update_list: List with GUI boxes
+        """
         matrix_inv = np.linalg.inv(np.asarray(matrix))
         for i,j, spin_box in update_list:
             if not spin_box.hasFocus():
                 spin_box.setValue(matrix_inv[i,j])
-=======
-    def update_v_gates(self, matrix : np.ndarray, update_list : List[QtWidgets.QDoubleSpinBox]):
-        """ Update the virtual gate matrix elements
-
-        Args:
-            matrix: Array with new values
-            update_list: List with GUI boxes
-        """
-        for row, column, spin_box in update_list:
-            if not spin_box.hasFocus():
-                spin_box.setValue(matrix[row, column])
->>>>>>> 656fba2b
+
 
 if __name__ == "__main__":
     import sys
