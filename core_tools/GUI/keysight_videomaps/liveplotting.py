# import qdarkstyle
import numpy as np
import pyqtgraph as pg
from core_tools.GUI.keysight_videomaps.GUI.videomode_gui import Ui_MainWindow
from core_tools.sweeps.sweeps import do0D
from core_tools.data.SQL.connect import sample_info

from dataclasses import dataclass
from PyQt5 import QtCore, QtWidgets
from core_tools.GUI.keysight_videomaps.data_getter import scan_generator_Virtual
from core_tools.GUI.keysight_videomaps.plotter.plotting_functions import _1D_live_plot, _2D_live_plot
from qcodes import MultiParameter
from qcodes.measure import Measure
from core_tools.utility.powerpoint import addPPTslide
import logging

#TODO: Fix the measurement codes, to transpose the data properly (instead of fixing it in the plot)

@dataclass
class plot_content:
    _1D: _1D_live_plot
    _2D: _2D_live_plot

@dataclass
class param_getter:
    _1D: object()
    _2D: object()

class liveplotting(QtWidgets.QMainWindow, Ui_MainWindow):
    """
    Liveplotting designed for the V2 system.

    This is a quick implementation of VideoMode for the Keysight system including digitizer.
    To generate the GUI, QT designer is used. The code in the ui file is directly ported into python code.

    The code for this classes is multithreaded in order to make sure everything keeps smoots during aquisition of the data.
    """
    @property
    def tab_id(self):
        return self.tabWidget.currentIndex()

    @property
    def is_running(self):
        if self.start_1D.text() == 'Stop':
            return '1D'
        elif self.start_2D.text() == 'Stop':
            return '2D'
        else:
            return False

    def __init__(self, pulse_lib, digitizer, scan_type = 'Virtual', cust_defaults = None,
                 iq_mode=None, channel_map=None):
        '''
        init of the class

        Args:
            pulse_lib (pulselib) : provide the pulse library object. This is used to generate the sequences.
            digitizer (QCodes Instrument) : provide the digitizer driver of the card. In this case the one put in V2 software.
            scan_type (str) : type of the scan, will point towards a certain driver for getting the data (e.g. 'Virtual', 'Keysight')
            cust_defaults (dict of dicts): Dictionary to supply custom starting defaults. Any parameters/dicts that are not defined will resort to defaults.
                        Format is {'1D': dict, '2D': dict, 'gen': dict}
                        1D = {'gate_name': str,
                           'V_swing': float,
                           'npt': int,
                           't_meas': float,
                           'biasT_corr': bool,
                           'average': int,
                           'diff': bool}
                        2D = {'gate1_name': str,
                           'gate2_name': str,
                           'V1_swing': float,
                           'V2_swing': float,
                           'npt': int,
                           't_meas': float,
                           'biasT_corr': bool,
                           'average': int,
                           'gradient': str} # 'Off', 'Magnitude', or 'Mag & angle'
                        gen = {'ch1': bool,
                           'ch2': bool,
                           'ch3': bool,
                           'ch4': bool,
                           'sample_rate': float, # (currently only 100 or 500 allowed)
                           'dig_vmax: float, # allowed: 4.0, 2.0, 1.0, 0.5, 0.25, 0.125
                           'enabled_markers': list[str],
                           'n_columns': int,
                           'line_margin': int,
                           'bias_T_RC': float,
                           'acquisition_delay_ns': float, # Time in ns between AWG output change and digitizer acquisition start.
                           }
            iq_mode (str or dict): when digitizer is in MODE.IQ_DEMODULATION then this parameter specifies how the
                    complex I/Q value should be plotted: 'I', 'Q', 'abs', 'angle', 'angle_deg'. A string applies to
                    all channels. A dict can be used to specify selection per channel, e.g. {1:'abs', 2:'angle'}
            channel_map (Dict[str, Tuple(int, Callable[[np.ndarray], np.ndarray])]):
                defines new list of derived channels to display. Dictionary entries name: (channel_number, func).
                E.g. {(ch1-I':(1, np.real), 'ch1-Q':(1, np.imag), 'ch3-Amp':(3, np.abs), 'ch3-Phase':(3, np.angle)}
                The default channel_map is:
                    {'ch1':(1, np.real), 'ch2':(2, np.real), 'ch3':(3, np.real), 'ch4':(4, np.real)}
        '''
        logging.info('initialising vm')
        self.pulse_lib = pulse_lib
        self.digitizer = digitizer

        if scan_type == 'Virtual':
            self.construct_1D_scan_fast = scan_generator_Virtual.construct_1D_scan_fast
            self.construct_2D_scan_fast = scan_generator_Virtual.construct_2D_scan_fast
        elif scan_type == "Keysight":
            from core_tools.GUI.keysight_videomaps.data_getter import scan_generator_Keysight
            self.construct_1D_scan_fast = scan_generator_Keysight.construct_1D_scan_fast
            self.construct_2D_scan_fast = scan_generator_Keysight.construct_2D_scan_fast
        elif scan_type == "Tektronix":
            from core_tools.GUI.keysight_videomaps.data_getter import scan_generator_Tektronix
            self.construct_1D_scan_fast = scan_generator_Tektronix.construct_1D_scan_fast
            self.construct_2D_scan_fast = scan_generator_Tektronix.construct_2D_scan_fast
        else:
            raise ValueError("Unsupported agrument for scan type.")
        self.current_plot = plot_content(None, None)
        self.current_param_getter = param_getter(None, None)
        instance_ready = True

        # set graphical user interface
        self.app = QtCore.QCoreApplication.instance()
        if self.app is None:
            instance_ready = False
            self.app = QtWidgets.QApplication([])

        # self.app.setStyleSheet(qdarkstyle.load_stylesheet_pyqt5())

        super(QtWidgets.QMainWindow, self).__init__()
        self.setupUi(self)
        self.setAttribute(QtCore.Qt.WA_DeleteOnClose, True)

        self._init_channels(channel_map, iq_mode)
        self._init_markers(pulse_lib)

        pg.setConfigOption('background', 'w')
        pg.setConfigOption('foreground', 'k')

        self.start_1D.clicked.connect(self._1D_start_stop)
        self.start_2D.clicked.connect(self._2D_start_stop)
        self._1D_update_plot.clicked.connect(self.update_plot_settings_1D)
        self._2D_update_plot.clicked.connect(self.update_plot_settings_2D)
        self._flip_axes.clicked.connect(self.do_flip_axes)
        self.tabWidget.currentChanged.connect(self.tab_changed)

        self.init_defaults(pulse_lib.channels, cust_defaults)

        self._1D_save_data.clicked.connect(self.save_data)
        self._2D_save_data.clicked.connect(self.save_data)

        self._1D_ppt_save.clicked.connect(self.copy_ppt)
        self._2D_ppt_save.clicked.connect(self.copy_ppt)

        self.show()
        if instance_ready == False:
            self.app.exec()
            
    def turn_off(self):
        if self.is_running == '1D':
            self._1D_start_stop()
        elif self.is_running == '2D':
            self._2D_start_stop()
            
    def _init_channels(self, channel_map, iq_mode):
        self.channel_map = (
                channel_map if channel_map is not None
                else {f'ch{i}':(i, np.real) for i in range(1,5)})

        # backwards compatibility with older iq_mode parameter
        iq_mode2numpy = {'I': np.real, 'Q': np.imag, 'abs': np.abs,
                    'angle': np.angle, 'angle_deg': lambda x:np.angle(x, deg=True)}
        if iq_mode is not None:
            if channel_map is not None:
                logging.warning('iq_mode is ignored when channel_map is also specified')
            elif isinstance(iq_mode, str):
                self.channel_map = {f'ch{i}':(i, iq_mode2numpy[iq_mode]) for i in range(1,5)}
            else:
                for ch, mode in iq_mode.items():
                    self.channel_map[f'ch{ch}'] = (ch, iq_mode2numpy[mode])

        # add to GUI
        self.channel_check_boxes = {}
        for name in self.channel_map:
            label = QtWidgets.QLabel(self.verticalLayoutWidget)
            label.setObjectName(f"label_channel_{name}")
            label.setText(name)
            self.horizontalLayout_channel_labels.addWidget(label, 0, QtCore.Qt.AlignHCenter)
            check_box = QtWidgets.QCheckBox(self.verticalLayoutWidget)
            check_box.setText("")
            check_box.setChecked(True)
            check_box.setObjectName(f"check_channel_{name}")
            self.horizontalLayout_channel_checkboxes.addWidget(check_box, 0, QtCore.Qt.AlignHCenter)
            self.channel_check_boxes[name] = check_box

    def _init_markers(self, pulse_lib):
        self.marker_check_boxes = {}
        for m in pulse_lib.marker_channels:
            label = QtWidgets.QLabel(self.verticalLayoutWidget)
            label.setObjectName(f"label_marker_{m}")
            label.setText(m)
            self.horizontalLayout_markers.addWidget(label, 0, QtCore.Qt.AlignHCenter)
            check_box = QtWidgets.QCheckBox(self.verticalLayoutWidget)
            check_box.setText("")
            check_box.setChecked(False)
            check_box.setObjectName(f"check_box_marker_{m}")
            self.horizontalLayout_markers_checks.addWidget(check_box, 0, QtCore.Qt.AlignHCenter)
            self.marker_check_boxes[m] = check_box


    def init_defaults(self, gates, cust_defaults):
        '''
        inititialize defaults for the 1D plot. Also configure listeners to check when values are changed.

        Args:
            gates (list<str>) : names of the gates that are available in the AWG.
        '''

        for i in sorted(gates, key=str.lower):
            self._1D_gate_name.addItem(str(i))
            self._2D_gate1_name.addItem(str(i))
            self._2D_gate2_name.addItem(str(i))

        for dim in ['1D', '2D']:
            for i in [1,2,3]:
                cb_offset = getattr(self, f'_{dim}_offset{i}_name')
                cb_offset.addItem('<None>')
                for gate in sorted(gates, key=str.lower):
                    cb_offset.addItem(gate)

        # 1D defaults
        self.defaults_1D = {'gate_name': self._1D_gate_name.currentText(),
                           'V_swing': 50,
                           'npt': 200,
                           't_meas': 50,
                           'biasT_corr': False,
                           'average': 1,
                           'diff': False}

        # 2D defaults
        self.defaults_2D = {'gate1_name': self._2D_gate1_name.currentText(),
                           'gate2_name': self._2D_gate2_name.currentText(),
                           'V1_swing': 50,
                           'V2_swing': 50,
                           'npt': 75,
                           't_meas': 5,
                           'biasT_corr': True,
                           'average': 1,
                           'gradient': 'Off'}

        self.defaults_gen = {'sample_rate': 100,
                           'dig_vmax': 2.0,
                           'acquisition_delay_ns': 500,
                           'n_columns': 4,
                           'line_margin': 1,
                           'bias_T_RC': 100,
                           'enabled_markers': []}

        # General defaults

        default_tabs = ['1D', '2D','gen']
        default_dicts = [self.defaults_1D, self.defaults_2D, self.defaults_gen]
        exclude = ['_gen_enabled_markers']

        for (tab,defaults) in zip(default_tabs,default_dicts):
            for (key,val) in defaults.items():
                try:
                    val = cust_defaults[tab][key]
                except:
                    pass
                setattr(self,f'_{tab}__{key}', val)
                if f'_{tab}_{key}' not in exclude:
                    GUI_element = getattr(self,f'_{tab}_{key}')
                    if type(GUI_element) == QtWidgets.QComboBox:
                        GUI_element.setCurrentText(str(val))
                    elif type(GUI_element) == QtWidgets.QDoubleSpinBox or type(GUI_element) == QtWidgets.QSpinBox:
                        GUI_element.setValue(val)
                    elif type(GUI_element) == QtWidgets.QCheckBox:
                        GUI_element.setChecked(val)

        for channel_name, check_box in self.channel_check_boxes.items():
            try:
                if channel_name in cust_defaults['gen']:
                    check_box.setChecked(cust_defaults['gen'][channel_name])
            except: pass

        for marker, check_box in self.marker_check_boxes.items():
            check_box.setChecked(marker in self._gen__enabled_markers)

        self._1D_average.valueChanged.connect(self.update_plot_properties_1D)
        self._1D_diff.stateChanged.connect(self.update_plot_properties_1D)
        self._1D_x_range_min.valueChanged.connect(self.update_plot_properties_1D)
        self._1D_x_range_max.valueChanged.connect(self.update_plot_properties_1D)
        
        self._2D_average.valueChanged.connect(self.update_plot_properties_2D)
<<<<<<< HEAD
        self._2D_diff.stateChanged.connect(self.update_plot_properties_2D)
        self._2D_x_range_min.valueChanged.connect(self.update_plot_properties_2D)
        self._2D_x_range_max.valueChanged.connect(self.update_plot_properties_2D)
        self._2D_y_range_min.valueChanged.connect(self.update_plot_properties_2D)
        self._2D_y_range_max.valueChanged.connect(self.update_plot_properties_2D)
=======
        self._2D_gradient.currentTextChanged.connect(self.update_plot_properties_2D)
        self._2D_enh_contrast.stateChanged.connect(self.update_plot_properties_2D)
>>>>>>> 9e751fca

        self._channels = self.get_activated_channels()


    def set_1D_settings(self, gate=None, vswing=None, npt=None, t_meas=None, biasT_corr=None,
                        averaging=None, differentiate=None):
        if gate is not None:
            self._1D_gate_name.setCurrentText(gate)
        if vswing is not None:
            self._1D_V_swing.setValue(vswing)
        if npt is not None:
            self._1D_npt.setValue(npt)
        if t_meas is not None:
            self._1D_t_meas.setValue(t_meas)
        if biasT_corr is not None:
            self._1D_biasT_corr.setChecked(biasT_corr)
        if averaging is not None:
            self._1D_average.setValue(averaging)
        if differentiate is not None:
            self._1D_diff.setChecked(differentiate)

    def set_2D_settings(self, gate1=None, vswing1=None, gate2=None, vswing2=None, npt=None, t_meas=None,
                        biasT_corr=None, averaging=None, gradient=None):
        if gate1 is not None:
            self._2D_gate1_name.setCurrentText(gate1)
        if vswing1 is not None:
            self._2D_V1_swing.setValue(vswing1)
        if gate2 is not None:
            self._2D_gate2_name.setCurrentText(gate2)
        if vswing2 is not None:
            self._2D_V2_swing.setValue(vswing2)
        if npt is not None:
            self._2D_npt.setValue(npt)
        if t_meas is not None:
            self._2D_t_meas.setValue(t_meas)
        if biasT_corr is not None:
            self._2D_biasT_corr.setChecked(biasT_corr)
        if averaging is not None:
            self._2D_average.setValue(averaging)
        if gradient is not None:
            self._2D_gradient.setCurrentText(gradient)

    def set_digitizer_settings(self, sample_rate=None, channels=None, dig_vmax=None):
        if sample_rate is not None:
            if int(sample_rate/1e6) not in [100, 500]:
                raise Exception(f'sample rate {sample_rate} is not valid. Valid values: 100, 500 MHz')
            self._gen_sample_rate.setCurrentText(str(int(sample_rate/1e6)))

        if channels is not None:
            for check_box in self.channel_check_boxes.values():
                check_box.setChecked(False)
            for channel in channels:
                ch = str(channel)
                self.channel_check_boxes[ch].setChecked(True)

            self._channels = self.get_activated_channels()
        if dig_vmax is not None:
            self._gen_dig_vmax.setCurrentText(str(dig_vmax))

    def update_plot_properties_1D(self):
        '''
        update properties in the liveplot without reloading the sequences (e.g. averaging/differentation of data)
        '''
        if self.current_plot._1D  is not None:
<<<<<<< HEAD
            self.current_plot._1D.averaging = self.averaging
            self.current_plot._1D.differentiate = self.differentiate
            self.current_plot._1D.index_range = (self._1D_x_range_min.value(), int(self._1D__npt) + self._1D_x_range_max.value())
        self.set_metadata()
            
=======
            self.current_plot._1D.averaging = self._1D_average.value()
            self.current_plot._1D.differentiate = self._1D_diff.isChecked()

>>>>>>> 9e751fca
    def update_plot_properties_2D(self):
        '''
        update properties in the liveplot without reloading the sequences (e.g. averaging/gradient of data)
        '''
        if self.current_plot._2D  is not None:
<<<<<<< HEAD
            self.current_plot._2D.averaging = self.averaging
            self.current_plot._2D.differentiate = self.differentiate
            self.current_plot._2D.index_range = ((self._2D_x_range_min.value(), int(self._2D__npt) + self._2D_x_range_max.value()), (self._2D_y_range_min.value(), int(self._2D__npt) + self._2D_y_range_max.value()))
        self.set_metadata()

=======
            self.current_plot._2D.averaging = self._2D_average.value()
            self.current_plot._2D.gradient = self._2D_gradient.currentText()
            self.current_plot._2D.enhanced_contrast = self._2D_enh_contrast.isChecked()

    def get_offsets(self, dimension='1D'):
        offsets = {}
        for i in range(1,4):
            gate = getattr(self, f'_{dimension}_offset{i}_name').currentText()
            voltage = getattr(self, f'_{dimension}_offset{i}_voltage').value()
            if gate != '<None>' and voltage != 0.0:
                offsets[gate] = voltage

        return offsets
>>>>>>> 9e751fca

    def get_plot_settings(self):
        '''
        write the values of the input into the the class
        '''
        self._1D__gate_name = self._1D_gate_name.currentText()
        self._1D__V_swing = self._1D_V_swing.value()
        self._1D__npt = self._1D_npt.value()
        self._1D__t_meas = self._1D_t_meas.value()
        self._1D__biasT_corr = self._1D_biasT_corr.isChecked()

        self._2D__gate1_name = self._2D_gate1_name.currentText()
        self._2D__gate2_name = self._2D_gate2_name.currentText()
        self._2D__V1_swing = self._2D_V1_swing.value()
        self._2D__V2_swing = self._2D_V2_swing.value()
        self._2D__npt = self._2D_npt.value()
        self._2D__t_meas = self._2D_t_meas.value()
        self._2D__biasT_corr = self._2D_biasT_corr.isChecked()

        self._gen__sample_rate = int(self._gen_sample_rate.currentText())*1e6
        self._n_col = int(self._n_columns.value())
        self._channels = self.get_activated_channels()
        self._active_channel_map = {
                name:settings for name, settings in self.channel_map.items()
                if self.channel_check_boxes[name].isChecked()
                }
        self._gen__dig_vmax = float(self._gen_dig_vmax.currentText())
        self._gen__acquisition_delay_ns = self._gen_acquisition_delay_ns.value()
        self._gen__enabled_markers = []
        for marker, cb in self.marker_check_boxes.items():
            if cb.isChecked():
                self._gen__enabled_markers.append(marker)

        self._2D__offsets = self.get_offsets('2D')
        self._1D__offsets = self.get_offsets('1D')
        self._gen__line_margin = self._gen_line_margin.value()
        self._gen__n_columns = self._gen_n_columns.value()
        biasTrc = self._gen_bias_T_RC.value() * 1000 # microseconds

        if self._2D__biasT_corr:
            # total time of a line divided by 2, because prepulse distributes error
            t_bias_charging_2D = (self._2D__npt + 2*self._gen__line_margin) * self._2D__t_meas * 0.5
        else:
            t_bias_charging_2D = (self._2D__npt + 2*self._gen__line_margin) * self._2D__t_meas * self._2D__npt

        biasTerror2D = t_bias_charging_2D/biasTrc
        # max error is on y-value / gate2 voltage
        self._2D_biasTwarning.setText(f'max bias T error: {biasTerror2D:3.1%}, {biasTerror2D*self._2D__V2_swing:3.1f} mV')
        style = 'QLabel {color : red; }' if biasTerror2D > 0.05 else ''
        self._2D_biasTwarning.setStyleSheet(style)

        if self._1D__biasT_corr:
            t_bias_charging_1D = self._1D__t_meas
        else:
            # total time of a line divided by 4, because ramp consists of '2 triangles'.
            t_bias_charging_1D = (self._1D__npt + 2*self._gen__line_margin) * self._1D__t_meas * 0.25

        biasTerror1D = t_bias_charging_1D/biasTrc
        self._1D_biasTwarning.setText(f'max bias T error: {biasTerror1D:3.1%}, {biasTerror1D*self._1D__V_swing:3.1f} mV')
        style = 'QLabel {color : red; }' if biasTerror1D > 0.05 else ''
        self._1D_biasTwarning.setStyleSheet(style)

    def _1D_start_stop(self):
        '''
        Starts/stops the data acquisition and plotting.
        '''
        if self.start_1D.text() == "Start":
            if self.current_plot._1D is None:
                logging.info('Creating 1D scan')
                try:
                    self.get_plot_settings()
                    self.start_1D.setEnabled(False)
                    self.current_param_getter._1D = self.construct_1D_scan_fast(
                            self._1D__gate_name, self._1D__V_swing, self._1D__npt, self._1D__t_meas*1000,
                            self._1D__biasT_corr, self.pulse_lib, self.digitizer, self._channels, self._gen__sample_rate,
                            dig_vmax=self._gen__dig_vmax, acquisition_delay_ns=self._gen__acquisition_delay_ns,
                            enabled_markers=self._gen__enabled_markers,
<<<<<<< HEAD
                            channel_map=self._active_channel_map)
                    # should become a proptery
                    indexrange = (self._1D_x_range_min.value(), int(self._1D__npt) + self._1D_x_range_max.value())
                    self.current_plot._1D = _1D_live_plot(
                            self.app, self._1D_plotter_frame, self._1D_plotter_layout, self.current_param_getter._1D,
                            self._1D_average.value(), self._1D_diff.isChecked(), indexrange, self._n_col)
=======
                            channel_map=self._active_channel_map,
                            pulse_gates=self._1D__offsets,
                            line_margin=self._gen__line_margin)
                    self.current_plot._1D = _1D_live_plot(
                            self.app, self._1D_plotter_frame, self._1D_plotter_layout, self.current_param_getter._1D,
                            self._1D_average.value(), self._1D_diff.isChecked(),
                            self._gen__n_columns)
>>>>>>> 9e751fca
                    self.start_1D.setEnabled(True)
                    self.set_metadata()
                    logging.info('Finished init currentplot and current_param')
                except Exception as e:
                    logging.error(e, exc_info=True)
            else:
                self.current_param_getter._1D.restart()

            self.vm_data_param = vm_data_param(self.current_param_getter._1D, self.current_plot._1D, self.metadata)
            self.start_1D.setText("Stop")
            self.current_plot._1D.start()

        elif self.start_1D.text() == "Stop":
            self.current_plot._1D.stop()
            self.start_1D.setText("Start")

    def _2D_start_stop(self):
        '''
        Starts/stops the data acquisition and plotting.
        '''
        if self.start_2D.text() == "Start":
            logging.info('Starting 2D')
            if self.current_plot._2D is None:
                logging.info('Creating 2D scan')
                self.get_plot_settings()
                self.start_2D.setEnabled(False)
                try:
                    self.current_param_getter._2D = self.construct_2D_scan_fast(
                            self._2D__gate1_name, self._2D__V1_swing, int(self._2D__npt),
                            self._2D__gate2_name, self._2D__V2_swing, int(self._2D__npt),
                            self._2D__t_meas*1000, self._2D__biasT_corr,
                            self.pulse_lib, self.digitizer, self._channels, self._gen__sample_rate,
                            dig_vmax=self._gen__dig_vmax,
                            acquisition_delay_ns=self._gen__acquisition_delay_ns,
                            enabled_markers=self._gen__enabled_markers,
                            channel_map=self._active_channel_map,
                            pulse_gates=self._2D__offsets,
                            line_margin=self._gen__line_margin,
                            )
                    logging.info('Finished Param, now plot')
                    indexrange = ((self._2D_x_range_min.value(), int(self._2D__npt) + self._2D_x_range_max.value()), (self._2D_y_range_min.value(), int(self._2D__npt) + self._2D_y_range_max.value()))
                    self.current_plot._2D = _2D_live_plot(
                            self, self._2D_plotter_frame, self._2D_plotter_layout, self.current_param_getter._2D,
<<<<<<< HEAD
                            self._2D_average.value(), self._2D_diff.isChecked(), indexrange, self._n_col, self._2D_av_progress)
=======
                            self._2D_average.value(), self._2D_gradient.currentText(), self._gen__n_columns,
                            self._2D_av_progress)
                    self.current_plot._2D.enhanced_contrast = self._2D_enh_contrast.isChecked()
>>>>>>> 9e751fca
                    self.start_2D.setEnabled(True)
                    self.set_metadata()
                    logging.info('Finished init currentplot and current_param')
                except Exception as e:
                    logging.error(e, exc_info=True)
            else:
                self.current_param_getter._2D.restart()

            logging.info('Defining vm_data_param')
            self.vm_data_param = vm_data_param(self.current_param_getter._2D, self.current_plot._2D, self.metadata)

            self.start_2D.setText("Stop")
            logging.info('Starting the plot')
            self.current_plot._2D.start()

        elif self.start_2D.text() == "Stop":
            logging.info('Stopping 2D')
            self.current_plot._2D.stop()
            self.start_2D.setText("Start")


    def update_plot_settings_1D(self):
        '''
        update settings of the plot -- e.g. switch gate, things that require a re-upload of the data.
        '''
        try:
            if self.current_plot._1D is not None:
                self.current_plot._1D.stop()
                self.current_plot._1D.remove()
                self.current_plot._1D = None
                self.current_param_getter._1D.stop()
                self.current_param_getter._1D = None

            self.start_1D.setText("Start")
            self._1D_start_stop()
        except:
            logging.error('Update plot failed', exc_info=True)

    def update_plot_settings_2D(self):
        '''
        update settings of the plot -- e.g. switch gate, things that require a re-upload of the data. ~
        '''
        try:
            if self.current_plot._2D is not None:
                self.current_plot._2D.stop()
                self.current_plot._2D.remove()
                self.current_plot._2D = None
                self.current_param_getter._2D.stop()
                self.current_param_getter._2D = None

            self.start_2D.setText("Start")
            self._2D_start_stop()
        except:
            logging.error('Update plot failed', exc_info=True)

    def do_flip_axes(self):
        old_x_axis = self._2D_gate1_name.currentText()
        old_y_axis = self._2D_gate2_name.currentText()
        old_x_swing = self._2D_V1_swing.value()
        old_y_swing = self._2D_V2_swing.value()
        self._2D_gate1_name.setCurrentText(old_y_axis)
        self._2D_gate2_name.setCurrentText(old_x_axis)
        self._2D_V1_swing.setValue(old_y_swing)
        self._2D_V2_swing.setValue(old_x_swing)
        if self.start_2D.text() == "Stop":
            self.update_plot_settings_2D()

    def do_flip_axes(self):
        old_x_axis = self._2D_gate1_name.currentText()
        old_y_axis = self._2D_gate2_name.currentText()
        old_x_swing = self._2D_V1_swing.value()
        old_y_swing = self._2D_V2_swing.value()
        self._2D_gate1_name.setCurrentText(old_y_axis)
        self._2D_gate2_name.setCurrentText(old_x_axis)
        self._2D_V1_swing.setValue(old_y_swing)
        self._2D_V2_swing.setValue(old_x_swing)
        if self.start_2D.text() == "Stop":
            self.update_plot_settings_2D()

    def tab_changed(self):
        if self.current_plot._1D is not None:
            self.current_plot._1D.stop()
            self.start_1D.setText("Start")

        if self.current_plot._2D is not None:
            self.current_plot._2D.stop()
            self.start_2D.setText("Start")

    def closeEvent(self, event):
        """
        overload the Qt close funtion. Make sure that all references in memory are fully gone,
        so the memory on the AWG is properly released.
        """
        if self.current_plot._1D is not None:
            self.current_plot._1D.stop()
            self.current_plot._1D.remove()
            self.current_plot._1D = None
            self.current_param_getter._1D.stop()
            self.current_param_getter._1D = None

        if self.current_plot._2D is not None:
            self.current_plot._2D.stop()
            self.current_plot._2D.remove()
            self.current_plot._2D = None
            self.current_param_getter._2D.stop()
            self.current_param_getter._2D = None

        try:
            # TODO @@@ improve HVI2 scheduler. Make it a qcodes instrument
            from core_tools.HVI2.scheduler_hardware import default_scheduler_hardware
            default_scheduler_hardware.release_schedule()
        except: pass
        logging.info('Window closed')


    def get_activated_channels(self):
        channels = set()
        for name, check_box in self.channel_check_boxes.items():
            if check_box.isChecked():
                channel_nr = self.channel_map[name][0]
                channels.add(channel_nr)
        return list(channels)

    def set_metadata(self):
        metadata = {}
        if self.tab_id == 0: # 1D
            metadata['measurement_type'] = '1D_sweep'
            for key in self.defaults_1D.keys():
                metadata[key] = getattr(self,f'_1D__{key}')
        elif self.tab_id == 1: # 2D
            metadata['measurement_type'] = '2D_sweep'
            for key in self.defaults_2D.keys():
                metadata['measurement_type'] = '2D_sweep'
                metadata[key] = getattr(self,f'_2D__{key}')

        for key in self.defaults_gen.keys():
            metadata[key] = getattr(self,f'_gen__{key}')

        self.metadata = metadata

    def copy_ppt(self, inp_title = ''):
        """
        ppt the data
        """
        if type(inp_title) is not str:
            inp_title = ''
        if self.tab_id == 0: # 1D
            figure_hand = self.current_plot._1D.plot_widgets[0].plot_widget.parent()
            gate_x = self.current_param_getter._1D.setpoint_names[0][0]
            range_x = self.current_param_getter._1D.setpoints[0][0][-1]*2
            channels = ','.join(self.current_param_getter._1D.channel_names)
            title = f'{gate_x} ({range_x:.0f} mV), m:{channels}' 
        elif self.tab_id == 1: # 2D
            figure_hand = self.current_plot._2D.plot_widgets[0].plot_widget.parent()
            gate_y = self.current_param_getter._2D.setpoint_full_names[0][0]
            gate_x = self.current_param_getter._2D.setpoint_full_names[0][1]
            range_y = self.current_param_getter._2D.setpoints[0][0][-1]*2
            range_x = self.current_param_getter._2D.setpoints[0][1][-1]*2
            channels = ','.join(self.current_param_getter._2D.channel_names)
            title = f'{inp_title} {gate_y} ({range_y:.0f} mV) vs. {gate_x} ({range_x:.0f} mV), m:{channels}'
        try:
            ds = self.save_data()
            notes = self.metadata.copy()
            notes['exp_id'] = ds.exp_id
            notes['exp_uuid'] = ds.exp_uuid
            addPPTslide(title = title, fig = figure_hand, notes=str(notes), verbose=-1)
        except:
            print('could not add slide')
            pass


    def save_data(self):
        """
        save the data
        """
        if self.tab_id == 0: # 1D
            label = self._1D__gate_name
        elif self.tab_id == 1: # 2D
            label = self._2D__gate1_name + '_vs_' + self._2D__gate2_name

        is_ds_configured = False
        try:
            is_ds_configured = isinstance(sample_info.project, str)
        except: pass

        try:
            if is_ds_configured:
                logging.info('Save')
                job = do0D(self.vm_data_param, name=label)
                ds = job.run()
                return ds
            else:
                # use qcodes measurement
                measure = Measure(self.vm_data_param)
                data = measure.get_data_set(location=None,
                                            loc_record={
                                            'name': 'vm_data',
                                            'label': label})
                data = measure.run(quiet=True)
                data.finalize()
        except:
            logging.error('Error during save data', exc_info=True)

class vm_data_param(MultiParameter):
    def __init__(self, param, plot, metadata):
        param = param
        names = param.names
        shapes = param.shapes
        labels = param.labels
        units = param.units
        setpoints = param.setpoints
        setpoint_names = param.setpoint_names
        setpoint_labels = param.setpoint_labels
        setpoint_units = param.setpoint_units
        self.plot = plot
        super().__init__(name='vm_data_parameter', instrument=None,
             names=names, labels=labels, units=units,
             shapes=shapes, setpoints=setpoints, setpoint_names=setpoint_names,
             setpoint_labels=setpoint_labels, setpoint_units=setpoint_units,
             metadata=metadata)

    def get_raw(self):
        current_data = self.plot.buffer_data
        av_data = [np.sum(cd, 0).T/len(cd) for cd in current_data]
        return av_data

if __name__ == '__main__':
    class test(object):
        """docstring for test"""
        def __init__(self, arg):
            super(test, self).__init__()
            self.channels = arg

    # from V2_software.LivePlotting.data_getter.scan_generator_Virtual import construct_1D_scan_fast, construct_2D_scan_fast, fake_digitizer

    # dig = fake_digitizer("fake_digitizer")
    t= test(['P1','P2', 'P3', 'P4'])

    # V2_liveplotting(t,dig)

    from core_tools.GUI.keysight_videomaps.data_getter.scan_generator_Virtual import fake_digitizer
    # from V2_software.pulse_lib_config.Init_pulse_lib import return_pulse_lib

    # load a virtual version of the digitizer.
    dig = fake_digitizer("fake_digitizer")

    # load the AWG library (without loading the awg's)
    # pulse, _ = return_pulse_lib()

    liveplotting(t,dig)<|MERGE_RESOLUTION|>--- conflicted
+++ resolved
@@ -291,16 +291,12 @@
         self._1D_x_range_max.valueChanged.connect(self.update_plot_properties_1D)
         
         self._2D_average.valueChanged.connect(self.update_plot_properties_2D)
-<<<<<<< HEAD
-        self._2D_diff.stateChanged.connect(self.update_plot_properties_2D)
+        self._2D_gradient.currentTextChanged.connect(self.update_plot_properties_2D)
+        self._2D_enh_contrast.stateChanged.connect(self.update_plot_properties_2D)
         self._2D_x_range_min.valueChanged.connect(self.update_plot_properties_2D)
         self._2D_x_range_max.valueChanged.connect(self.update_plot_properties_2D)
         self._2D_y_range_min.valueChanged.connect(self.update_plot_properties_2D)
         self._2D_y_range_max.valueChanged.connect(self.update_plot_properties_2D)
-=======
-        self._2D_gradient.currentTextChanged.connect(self.update_plot_properties_2D)
-        self._2D_enh_contrast.stateChanged.connect(self.update_plot_properties_2D)
->>>>>>> 9e751fca
 
         self._channels = self.get_activated_channels()
 
@@ -365,32 +361,21 @@
         update properties in the liveplot without reloading the sequences (e.g. averaging/differentation of data)
         '''
         if self.current_plot._1D  is not None:
-<<<<<<< HEAD
-            self.current_plot._1D.averaging = self.averaging
-            self.current_plot._1D.differentiate = self.differentiate
+            self.current_plot._1D.averaging = self._1D_average.value()
+            self.current_plot._1D.differentiate = self._1D_diff.isChecked()
             self.current_plot._1D.index_range = (self._1D_x_range_min.value(), int(self._1D__npt) + self._1D_x_range_max.value())
         self.set_metadata()
             
-=======
-            self.current_plot._1D.averaging = self._1D_average.value()
-            self.current_plot._1D.differentiate = self._1D_diff.isChecked()
-
->>>>>>> 9e751fca
     def update_plot_properties_2D(self):
         '''
         update properties in the liveplot without reloading the sequences (e.g. averaging/gradient of data)
         '''
         if self.current_plot._2D  is not None:
-<<<<<<< HEAD
-            self.current_plot._2D.averaging = self.averaging
-            self.current_plot._2D.differentiate = self.differentiate
-            self.current_plot._2D.index_range = ((self._2D_x_range_min.value(), int(self._2D__npt) + self._2D_x_range_max.value()), (self._2D_y_range_min.value(), int(self._2D__npt) + self._2D_y_range_max.value()))
-        self.set_metadata()
-
-=======
             self.current_plot._2D.averaging = self._2D_average.value()
             self.current_plot._2D.gradient = self._2D_gradient.currentText()
             self.current_plot._2D.enhanced_contrast = self._2D_enh_contrast.isChecked()
+            self.current_plot._2D.index_range = ((self._2D_x_range_min.value(), int(self._2D__npt) + self._2D_x_range_max.value()), (self._2D_y_range_min.value(), int(self._2D__npt) + self._2D_y_range_max.value()))
+        self.set_metadata()
 
     def get_offsets(self, dimension='1D'):
         offsets = {}
@@ -401,7 +386,6 @@
                 offsets[gate] = voltage
 
         return offsets
->>>>>>> 9e751fca
 
     def get_plot_settings(self):
         '''
@@ -422,7 +406,6 @@
         self._2D__biasT_corr = self._2D_biasT_corr.isChecked()
 
         self._gen__sample_rate = int(self._gen_sample_rate.currentText())*1e6
-        self._n_col = int(self._n_columns.value())
         self._channels = self.get_activated_channels()
         self._active_channel_map = {
                 name:settings for name, settings in self.channel_map.items()
@@ -479,22 +462,15 @@
                             self._1D__biasT_corr, self.pulse_lib, self.digitizer, self._channels, self._gen__sample_rate,
                             dig_vmax=self._gen__dig_vmax, acquisition_delay_ns=self._gen__acquisition_delay_ns,
                             enabled_markers=self._gen__enabled_markers,
-<<<<<<< HEAD
-                            channel_map=self._active_channel_map)
+                            channel_map=self._active_channel_map,
+                            pulse_gates=self._1D__offsets,
+                            line_margin=self._gen__line_margin)
                     # should become a proptery
                     indexrange = (self._1D_x_range_min.value(), int(self._1D__npt) + self._1D_x_range_max.value())
                     self.current_plot._1D = _1D_live_plot(
                             self.app, self._1D_plotter_frame, self._1D_plotter_layout, self.current_param_getter._1D,
-                            self._1D_average.value(), self._1D_diff.isChecked(), indexrange, self._n_col)
-=======
-                            channel_map=self._active_channel_map,
-                            pulse_gates=self._1D__offsets,
-                            line_margin=self._gen__line_margin)
-                    self.current_plot._1D = _1D_live_plot(
-                            self.app, self._1D_plotter_frame, self._1D_plotter_layout, self.current_param_getter._1D,
                             self._1D_average.value(), self._1D_diff.isChecked(),
                             self._gen__n_columns)
->>>>>>> 9e751fca
                     self.start_1D.setEnabled(True)
                     self.set_metadata()
                     logging.info('Finished init currentplot and current_param')
@@ -538,13 +514,9 @@
                     indexrange = ((self._2D_x_range_min.value(), int(self._2D__npt) + self._2D_x_range_max.value()), (self._2D_y_range_min.value(), int(self._2D__npt) + self._2D_y_range_max.value()))
                     self.current_plot._2D = _2D_live_plot(
                             self, self._2D_plotter_frame, self._2D_plotter_layout, self.current_param_getter._2D,
-<<<<<<< HEAD
-                            self._2D_average.value(), self._2D_diff.isChecked(), indexrange, self._n_col, self._2D_av_progress)
-=======
                             self._2D_average.value(), self._2D_gradient.currentText(), self._gen__n_columns,
                             self._2D_av_progress)
                     self.current_plot._2D.enhanced_contrast = self._2D_enh_contrast.isChecked()
->>>>>>> 9e751fca
                     self.start_2D.setEnabled(True)
                     self.set_metadata()
                     logging.info('Finished init currentplot and current_param')
@@ -599,18 +571,6 @@
             self._2D_start_stop()
         except:
             logging.error('Update plot failed', exc_info=True)
-
-    def do_flip_axes(self):
-        old_x_axis = self._2D_gate1_name.currentText()
-        old_y_axis = self._2D_gate2_name.currentText()
-        old_x_swing = self._2D_V1_swing.value()
-        old_y_swing = self._2D_V2_swing.value()
-        self._2D_gate1_name.setCurrentText(old_y_axis)
-        self._2D_gate2_name.setCurrentText(old_x_axis)
-        self._2D_V1_swing.setValue(old_y_swing)
-        self._2D_V2_swing.setValue(old_x_swing)
-        if self.start_2D.text() == "Stop":
-            self.update_plot_settings_2D()
 
     def do_flip_axes(self):
         old_x_axis = self._2D_gate1_name.currentText()
