--- conflicted
+++ resolved
@@ -10,7 +10,7 @@
     def __init__(self, ds_descr, logmode=dict()):
         '''
         plot 2D plot
-
+        
         Args:
             ds_descr (dataset_data_description) : description of the data
             logmode (dict) : logmode for the z axis -- not supported atm...
@@ -22,25 +22,20 @@
         '''
         self.ds = ds_descr
         self.logmode = {'x':False, 'y':False, 'z':False}
-
+        
         pg.setConfigOption('background', None)
         pg.setConfigOption('foreground', 'k')
 
         self.widget = QtWidgets.QWidget()
         self.layout = QtWidgets.QVBoxLayout()
-
+        
         self.plot = pg.PlotItem()
         self.plot.setLabel('bottom', self.ds.y.label, units = format_unit(self.ds.y.unit))
         self.plot.setLabel('left', self.ds.x.label, units = format_unit(self.ds.x.unit))
         self.img = pg.ImageItem()
         self.img_view = pg.ImageView(view=self.plot, imageItem=self.img)
         self.img_view.setColorMap(get_color_map())
-<<<<<<< HEAD
-        self.label = QtGui.QLabel()
-=======
-
         self.label = QtWidgets.QLabel()
->>>>>>> b6337505
         self.label.setAlignment(QtCore.Qt.AlignRight)
         # self.img_view.ui.histogram.hide()
         self.img_view.ui.roiBtn.hide()
@@ -48,7 +43,7 @@
         self.layout.addWidget(self.img_view)
         self.layout.addWidget(self.label)
         self.widget.setLayout(self.layout)
-
+        
         self.current_x_scale = 1
         self.current_y_scale = 1
         self.current_x_off_set = 0
@@ -75,7 +70,7 @@
             y_args = np.argwhere(np.isfinite(y)).T[0]
             y_limit = [np.min(y_args), np.max(y_args)]
             y_limit_num = (y[y_limit[0]], y[y_limit[1]])
-
+            
             data = self.ds()
             data_cp = np.empty(data.shape)
             data_cp[:,:] = np.nan
@@ -160,18 +155,18 @@
             y_val = mousePoint.y()
             if self.logmode['y'] == True:
                 y_val = 10**y_val
-
+            
             self.label.setText("x={}, y={}".format(
-                si_format(x_val, 3) + format_unit(self.ds.x.unit),
+                si_format(x_val, 3) + format_unit(self.ds.x.unit), 
                 si_format(y_val, 3) + format_unit(self.ds.y.unit)))
 
 def get_color_map():
     numofLines = 5
     cMapType = 'viridis'
-    colorMap = get_cmap(cMapType) # get_cmap is matplotlib object
+    colorMap = get_cmap(cMapType) # get_cmap is matplotlib object     
 
-    colorList = np.linspace(0, 1, numofLines)
-    lineColors = colorMap(colorList)
+    colorList = np.linspace(0, 1, numofLines) 
+    lineColors = colorMap(colorList) 
 
     lineColors = lineColors * 255
     lineColors = lineColors.astype(int)
@@ -191,7 +186,7 @@
 
     ds = ds.m1
     plot = _2D_plot(ds)
-
+    
     win = QtGui.QMainWindow()
     win.setCentralWidget(plot.widget)
     win.show()
