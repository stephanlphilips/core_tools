--- conflicted
+++ resolved
@@ -1,3 +1,4 @@
+import time
 from core_tools.data.SQL.SQL_connection_mgr import SQL_database_manager
 
 from core_tools.drivers.hardware.hardware_SQL_backend import virtual_gate_queries
@@ -16,23 +17,7 @@
 
         self.forward_conv_lamda = forward_conv_lamda
         self.backward_conv_lamda = backward_conv_lamda
-    
-    @property
-    def real_gate_names(self):
-        return self.gates
-    
-    @property
-    def virtual_gate_names(self):
-        return self.v_gates
-    
-    @property
-    def virtual_gate_matrix_no_norm(self):
-        return self
-    
-    @virtual_gate_matrix_no_norm.setter
-    def virtual_gate_matrix_no_norm(self, matrix):
-        self.matrix(matrix)
-    
+
     @property
     def real_gate_names(self):
         return self.gates
@@ -106,20 +91,13 @@
         elif isinstance(index, int):
             idx = index
             idx = self.__evaluate_index(idx, self.v_gates)
-<<<<<<< HEAD
-            return self.matrix[idx,:]            
-=======
             return self.matrix[idx,:]
->>>>>>> 284c072f
         else:
             raise ValueError("wrong input foramt provided ['virtual_gate','gate'] expected).")
 
     def __setitem__(self, index, value):
-<<<<<<< HEAD
-=======
         self.last_update = time.time()
 
->>>>>>> 284c072f
         if isinstance(index, tuple):
             idx_1, idx_2 = index
             idx_1 = self.__evaluate_index(idx_1, self.v_gates)
