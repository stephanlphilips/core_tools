from qcodes.instrument.specialized_parameters import ElapsedTimeParameter
from core_tools.data.measurement import Measurement
from pulse_lib.sequencer import sequencer

from core_tools.sweeps.sweep_utility import pulselib_2_qcodes, sweep_info, get_measure_data, KILL_EXP
from core_tools.job_mgnt.job_meta import job_meta
from core_tools.job_mgnt.job_mgmt import queue_mgr, ExperimentJob

import numpy as np
import time

class scan_generic(metaclass=job_meta):
    '''
    function that handeles the loop action and defines the run class.
    '''
    def __init__(self, *args, name='', reset_param=False):
        '''
        init of the scan function

        Args:
            args (*list) :  provide here the sweep info and meaurment parameters
            reset_param (bool) : reset the setpoint parametes to their original value after the meaurement 
        '''
        self.name = name
        self.meas = Measurement(self.name)

        self.set_vars = []
        self.m_instr = []
        self.reset_param = reset_param

        set_points = []
        for arg in args:
            if isinstance(arg, sweep_info):
                self.meas.register_set_parameter(arg.param, arg.n_points)
                self.set_vars.append(arg)
                set_points.append(arg.param)
            elif isinstance(arg, sequencer):
                set_vars_pulse_lib = pulselib_2_qcodes(arg)
                for var in set_vars_pulse_lib:
                    self.meas.register_set_parameter(var.param, var.n_points)
                    self.set_vars.append(var)
                    set_points.append(var.param)
            elif arg is None:
                continue
            else:
                self.m_instr.append(arg)

        for instr in self.m_instr:
            self.meas.register_get_parameter(instr, *set_points)
                
        self.n_tot = 1

        if name == '':
            if len(self.set_vars) == 0:
                self.name = '0D_' + self.m_instr[0].name[:10]
            else:
                self.name += '{}D_'.format(len(self.set_vars))

        for swp_info in self.set_vars:
            self.n_tot *= swp_info.n_points

        self.meas.name = self.name
        
    def run(self):
        '''
        run function
        -- starts the meaurement and saves the data
        -- optionally also resets the paramters
        -- wrapped by the job_meta class (allows for progress bar to appear)
        '''
        with self.meas as ds:
            self._loop(self.set_vars, self.m_instr, tuple(), ds)
        
        if self.reset_param:
            for param in self.set_vars:
                try:
                    param.reset_param()
                except:
                    pass

        return self.meas.dataset

    def put(self, priority = 1):
        '''
        put the job in a queue.
        '''
        queue = queue_mgr()
        job = ExperimentJob(priority, self)

    def _loop(self, set_param, m_instr, to_save, dataset):
        if len(set_param) == 0:
            if self.KILL == False:
                dataset.add_result(*to_save, *get_measure_data(m_instr))
                self.n += 1
            else:
                raise KILL_EXP
        else:
            param_info = set_param[0]
            for value in np.linspace(param_info.start, param_info.stop, param_info.n_points):
                if not isinstance(param_info.param, ElapsedTimeParameter):
                    param_info.param(value)
                time.sleep(param_info.delay)
                self._loop(set_param[1:], m_instr, to_save + ((param_info.param, param_info.param()),), dataset)


def do0D(*m_instr, name=''):
    '''
    do a 0D scan

    Args:
        m_instr (*list) :  list of parameters to measure
    '''
    return scan_generic(*m_instr, name=name, reset_param=False)

def do1D(param, start, stop, n_points, delay, *m_instr, name='', reset_param=False):
    '''
    do a 1D scan

    Args:
        param (qc.Parameter) : parameter to be swept
        start (float) : start value of the sweep
        stop (float) : stop value of the sweep
        delay (float) : time to wait after the set of the parameter
        m_instr (*list) :  list of parameters to measure
        reset_param (bool) : reset the setpoint parametes to their original value after the meaurement 
    '''
    m_param = sweep_info(param, start, stop, n_points, delay)
    return scan_generic(m_param, *m_instr,name=name, reset_param=reset_param)

def do2D(param_1, start_1, stop_1, n_points_1, delay_1,
            param_2, start_2, stop_2, n_points_2, delay_2, *m_instr, name='', reset_param=False):
    '''
    do a 2D scan

    Args:
        param_1 (qc.Parameter) : parameter to be swept
        start_1 (float) : start value of the sweep
        stop_1 (float) : stop value of the sweep
        delay_1 (float) : time to wait after the set of the parameter
        param_2 (qc.Parameter) : parameter to be swept
        start_2 (float) : start value of the sweep
        stop_2 (float) : stop value of the sweep
        delay_2 (float) : time to wait after the set of the parameter
        m_instr (*list) :  list of parameters to measure
        reset_param (bool) : reset the setpoint parametes to their original value after the meaurement 
    '''
    m_param_1 = sweep_info(param_1, start_1, stop_1, n_points_1, delay_1)
    m_param_2 = sweep_info(param_2, start_2, stop_2, n_points_2, delay_2)
    return scan_generic(m_param_2, m_param_1, *m_instr, name=name, reset_param=reset_param)

if __name__ == '__main__':

    import os
    import datetime

    import numpy as np
    import scipy.optimize as opt
    import matplotlib.pyplot as plt

    import qcodes as qc
    from qcodes.dataset.plotting import plot_dataset
    from qcodes.dataset.data_set import load_by_run_spec
    from qcodes.dataset.sqlite.database import initialise_or_create_database_at
    from qcodes.dataset.experiment_container import load_or_create_experiment
    from qcodes.tests.instrument_mocks import MockParabola

    station = qc.station.Station()
    station.add_component(MockParabola(name='MockParabola'))
    
    class MyCounter(qc.Parameter):
        def __init__(self, name):
            # only name is required
            super().__init__(name, label='Times this has been read',
                             docstring='counts how many times get has been called '
                                       'but can be reset to any integer >= 0 by set')
            self._count = 0

        # you must provide a get method, a set method, or both.
        def get_raw(self):
            self._count += 1
            return self._count

        def set_raw(self, val):
            self._count = val

    class dummy_multi_parameter_2dawg(qc.MultiParameter):
        def __init__(self, name, label=None, unit=None):
            
            super().__init__(name=name,
                             instrument=None,
                             names=("test12","test1234"),
                             shapes=( tuple() , tuple() ),
                             labels=( "digitzer_response",  "D2"),
                             units=("unit1", "unit2"), )
            self.setpoints = ( tuple(),  tuple())
            self.setpoint_shapes = ( tuple(),   tuple())
            self.setpoint_labels = ( ("I channel", ),   ('Q channel', ))
            self.setpoint_units = ( ("mV", ),   ("mV", ))
            self.setpoint_names = ( ("I_channel", ),   ("Q_channel", ))
            self.i = 2
        def get_raw(self):
            self.i +=1
            return (self.i, self.i+100)


    import qcodes
    from qcodes import Parameter, Station
    from qcodes.tests.instrument_mocks import DummyInstrument

    station = Station()
    instr = DummyInstrument('instr', gates=['input', 'output', 'gain'])
    instr.gain(42)
    # station.add_component(p)
    station.add_component(instr)

<<<<<<< HEAD
    from core_tools.data.SQL.connect import SQL_conn_info_local, SQL_conn_info_remote, sample_info, set_up_local_storage
    set_up_local_storage('stephan', 'magicc', 'test', 'Intel Project', 'F006', 'SQ38328342')
    # set_up_local_storage("xld_user", "XLDspin001", "vandersypen_data", "6dot", "XLD", "testing")
=======
    from core_tools.data.SQL.connector import SQL_conn_info_local, SQL_conn_info_remote, sample_info, set_up_local_storage
    # set_up_local_storage('stephan', 'magicc', 'test', 'Intel Project', 'F006', 'SQ38328342')
    set_up_local_storage("xld_user", "XLDspin001", "vandersypen_data", "6dot", "XLD", "testing")
>>>>>>> bdafe2a0

    now = str(datetime.datetime.now())
    path = os.path.join(os.getcwd(), 'test.db')
    initialise_or_create_database_at(path)
    load_or_create_experiment('tutorial ' + now, 'no sample')
    my_param = MyCounter('test_instr')
    from qcodes.instrument.specialized_parameters import ElapsedTimeParameter

    x = qc.Parameter(name='x', label='Voltage_x', unit='V',
              set_cmd=None, get_cmd=None)
    y = qc.Parameter(name='y', label='Voltage_y', unit='V',
              set_cmd=None, get_cmd=None)
    timer = ElapsedTimeParameter('time')
    my_param_multi_test =dummy_multi_parameter_2dawg('param')


    s = sweep_info(x,10,100,10,0)
    s.param = 5
    # from core_tools.GUI.keysight_videomaps.data_getter.scan_generator_Virtual import construct_1D_scan_fast,construct_2D_scan_fast, fake_digitizer
    # param_1D = construct_1D_scan_fast("P2", 10,10,5000, True, None, fake_digitizer('test'))
    # param_2D = construct_2D_scan_fast('P2', 10, 10, 'P5', 10, 10,50000, True, None, fake_digitizer('test'))
    # data_1D = param_1D.get()
    # do0D(param_2D).run()
    # do1D(x, 0,5,100, 0.01, param_1D).run()
    from core_tools.GUI.keysight_videomaps.data_getter.scan_generator_Virtual import construct_1D_scan_fast,construct_2D_scan_fast, fake_digitizer
    param_1D = construct_1D_scan_fast("P2", 10,10,5000, True, None, fake_digitizer('test'), 2, 1e9)
    param_2D = construct_2D_scan_fast('P2', 10, 10, 'P5', 10, 10,50000, True, None, fake_digitizer('test'), 2, 1e9)
    # data_1D = param_1D.get()
    # do0D(param_2D).run()
    # ds = do0D(param_2D).run()
    # print(ds)
    ds =do1D(x, 0,5,100, 0.01, my_param).run()
    print(ds.snapshot_raw)
    print(ds.exp_uuid)
    # do2D(y, 0,5,100, 0.001,x, 0,5,100, 0.001, my_param).run()
<<<<<<< HEAD
=======
    # print(ds.snapshot)
    # print(station.snapshot())
>>>>>>> bdafe2a0
    <|MERGE_RESOLUTION|>--- conflicted
+++ resolved
@@ -213,15 +213,10 @@
     # station.add_component(p)
     station.add_component(instr)
 
-<<<<<<< HEAD
     from core_tools.data.SQL.connect import SQL_conn_info_local, SQL_conn_info_remote, sample_info, set_up_local_storage
     set_up_local_storage('stephan', 'magicc', 'test', 'Intel Project', 'F006', 'SQ38328342')
     # set_up_local_storage("xld_user", "XLDspin001", "vandersypen_data", "6dot", "XLD", "testing")
-=======
-    from core_tools.data.SQL.connector import SQL_conn_info_local, SQL_conn_info_remote, sample_info, set_up_local_storage
     # set_up_local_storage('stephan', 'magicc', 'test', 'Intel Project', 'F006', 'SQ38328342')
-    set_up_local_storage("xld_user", "XLDspin001", "vandersypen_data", "6dot", "XLD", "testing")
->>>>>>> bdafe2a0
 
     now = str(datetime.datetime.now())
     path = os.path.join(os.getcwd(), 'test.db')
@@ -256,10 +251,4 @@
     ds =do1D(x, 0,5,100, 0.01, my_param).run()
     print(ds.snapshot_raw)
     print(ds.exp_uuid)
-    # do2D(y, 0,5,100, 0.001,x, 0,5,100, 0.001, my_param).run()
-<<<<<<< HEAD
-=======
-    # print(ds.snapshot)
-    # print(station.snapshot())
->>>>>>> bdafe2a0
-    +    # do2D(y, 0,5,100, 0.001,x, 0,5,100, 0.001, my_param).run()