--- conflicted
+++ resolved
@@ -10,11 +10,7 @@
 from keysight_fpga.sd1.sd1_utils import check_error
 from keysight_fpga.sd1.dig_iq import load_iq_image
 
-<<<<<<< HEAD
-from qcodes_contrib_drivers.drivers.Keysight.M3202A import M3202A
-=======
 from keysight_fpga.qcodes.M3202A_fpga import M3202A_fpga
->>>>>>> 766bf973
 from core_tools.drivers.M3102A import SD_DIG, MODES
 from pulse_lib.base_pulse import pulselib
 
@@ -67,11 +63,7 @@
 dig_channels = [1,2,3,4]
 full_scale = 2.0
 
-<<<<<<< HEAD
-t_wave = 100_000
-=======
 t_wave = 20_000
->>>>>>> 766bf973
 t_pulse = 800
 pulse_duration = 100
 
@@ -95,15 +87,6 @@
 print_fpga_info(dig.SD_AIN)
 dig.set_acquisition_mode(dig_mode)
 
-time.sleep(1)
-for awg in awgs:
-    load_awg_image(awg)
-#    load_default_awg_image(awg)
-    print_fpga_info(awg.awg)
-#    fpga_list_registers(awg.awg)
-    for ch in range(1,5):
-        awg.set_channel_amplitude(1.5, ch)
-        awg.set_channel_offset(0, ch)
 
 
 ## add to pulse lib.
@@ -126,11 +109,6 @@
 sequencer.set_hw_schedule(schedule)
 sequencer.n_rep = n_rep
 
-<<<<<<< HEAD
-#for ch in dig_channels:
-#    dig.set_lo(ch, lo_f, 0, input_channel=ch) @@@@@@@@@@@@
-=======
->>>>>>> 766bf973
 
 downsampled_rate = 1e9/t_average if dig_mode != MODES.NORMAL else None
 power2decimation = p2decim if dig_mode != MODES.NORMAL else 0
@@ -147,14 +125,9 @@
 #                      )
 
 dig.set_digitizer_HVI(t_measure, n_rep, channels=dig_channels,
-<<<<<<< HEAD
-                      downsampled_rate=1e9/t_average,
-                      power2decimation=p2decim, Vmax=full_scale)
-=======
                       downsampled_rate=downsampled_rate,
                       power2decimation=power2decimation,
                       Vmax=full_scale)
->>>>>>> 766bf973
 sequencer.upload(index=[0])
 sequencer.play(index=[0])
 data = dig.measure.get_data()
@@ -166,20 +139,12 @@
 N = 10
 start = time.perf_counter()
 for i in range(N):
-<<<<<<< HEAD
-    t_measure += 100
-    print(i, t_measure)
-    dig.set_digitizer_HVI(t_measure, n_rep, channels=dig_channels,
-                          downsampled_rate=1e9/t_average,
-                          power2decimation=p2decim, Vmax=full_scale)
-=======
 #    t_measure += 100
 #    print(i, t_measure)
     dig.set_digitizer_HVI(t_measure, n_rep, channels=dig_channels,
                           downsampled_rate=downsampled_rate,
                           power2decimation=power2decimation,
                           Vmax=full_scale)
->>>>>>> 766bf973
     sequencer.upload(index=[0])
     sequencer.play(index=[0])
     data = dig.measure.get_data()
