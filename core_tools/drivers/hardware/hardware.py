--- conflicted
+++ resolved
@@ -122,18 +122,13 @@
     _boundaries = boundaries_mgr()   
     virtual_gates = virtual_gates_mgr()
     awg2dac_ratios = awg2dac_ratios_mgr()
-<<<<<<< HEAD
     AWG_to_dac_conversion = awg2dac_ratios
     
-    def __init__(self, name=None):
-=======
-
     def __init__(self, name : str ='hardware'):
         """ Collection of hardware related settings
 
         The `hardware` is effectively a singleton class, so only one instance created in each session.
         """
->>>>>>> 9e751fca
         if hardware.instanciated == False: # this should happen in the station
             super().__init__(name)
         hardware.instanciated = True
