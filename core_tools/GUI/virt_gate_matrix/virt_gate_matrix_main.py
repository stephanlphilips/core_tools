from core_tools.GUI.virt_gate_matrix.virt_gate_matrix_window import Ui_MainWindow
from PyQt5 import QtCore, QtGui, QtWidgets
from ..qt_util import qt_log_exception

import logging
import numpy as np


class virt_gate_matrix_GUI(QtWidgets.QMainWindow, Ui_MainWindow):
    """docstring for virt_gate_matrix_GUI"""
    def __init__(self, gates_object, pulse_lib, coloring=True):
        self.gates = []
        self.gates_object = gates_object
        self.AWG_attentuation_local_data = dict()
        self.timers =list()
        self.stepsize = 0.001
        instance_ready = True
        self._updating = False
        self._coloring = coloring

        self.pulse_lib = pulse_lib
        # Use attenuation table from the hardware object
        # hardware object is now data owner. Where needed changes should be reloaded to pulse_lib
        hardware = self.gates_object.hardware
        self._old_harware_class = not hasattr(hardware, 'awg2dac_ratios')
        if self._old_harware_class:
            # old harware class
            self._awg_attenuation = hardware.AWG_to_dac_conversion
        else:
            # new hardware class
            self._awg_attenuation = hardware.awg2dac_ratios
        # write attenuation to pulselib
        self.pulse_lib.set_channel_attenuations(self._awg_attenuation)

        # set graphical user interface
        self.app = QtCore.QCoreApplication.instance()
        if self.app is None:
            instance_ready = False
            self.app = QtWidgets.QApplication([])

        super(QtWidgets.QMainWindow, self).__init__()
        self.setupUi(self)

        gates = self._awg_attenuation.keys()

        for gate in gates:
            if gate not in pulse_lib.marker_channels:
                self.add_gate(gate)

        self.add_spacer()

        for virtual_gate_set in hardware.virtual_gates:
            self._add_matrix(virtual_gate_set)

        self.show()
        if instance_ready == False:
            self.app.exec()

    @qt_log_exception
    def closeEvent(self, event):
        for timer in self.timers:
            timer.stop()

    @qt_log_exception
    def add_gate(self, gate_name):
        gate = QtWidgets.QLabel(self.scrollAreaWidgetContents)
        sizePolicy = QtWidgets.QSizePolicy(QtWidgets.QSizePolicy.Preferred, QtWidgets.QSizePolicy.Fixed)
        sizePolicy.setHorizontalStretch(0)
        sizePolicy.setVerticalStretch(0)
        sizePolicy.setHeightForWidth(gate.sizePolicy().hasHeightForWidth())
        gate.setSizePolicy(sizePolicy)
        gate.setMinimumSize(QtCore.QSize(0, 26))
        gate.setMaximumSize(QtCore.QSize(200, 26))
        font = QtGui.QFont()
        font.setPointSize(11)
        gate.setFont(font)
        gate.setLayoutDirection(QtCore.Qt.RightToLeft)
        gate.setAutoFillBackground(False)
        gate.setAlignment(QtCore.Qt.AlignRight|QtCore.Qt.AlignTrailing|QtCore.Qt.AlignVCenter)
        gate.setObjectName(gate_name)
        self.verticalLayout_2.addWidget(gate)
        _translate = QtCore.QCoreApplication.translate
        gate.setText(_translate("MainWindow", gate_name))
        self.gates.append(gate)

        v_ratio_value = self._awg_attenuation[gate_name]

        v_ratio = QtWidgets.QDoubleSpinBox(self.scrollAreaWidgetContents)
        v_ratio.setObjectName("v_ratio")
        v_ratio.setDecimals(3)
        v_ratio.setMaximum(1.0)
        v_ratio.setSingleStep(0.01)
        v_ratio.setMinimumSize(QtCore.QSize(0, 26))
        v_ratio.setMaximumSize(QtCore.QSize(120, 26))

        v_ratio.setValue(v_ratio_value)

        v_ratio.valueChanged.connect(lambda:self.update_v_ratio(gate_name))
        self.verticalLayout_4.addWidget(v_ratio)

        db_ratio = QtWidgets.QDoubleSpinBox(self.scrollAreaWidgetContents)
        db_ratio.setObjectName("db_ratio")
        db_ratio.setMaximum(0.0)
        db_ratio.setMinimum(-100.0)
        db_ratio.setMinimumSize(QtCore.QSize(0, 26))
        db_ratio.setMaximumSize(QtCore.QSize(120, 26))

        db_ratio.setValue(20*np.log10(v_ratio_value))
        db_ratio.valueChanged.connect(lambda:self.update_db_ratio(gate_name))
        self.verticalLayout_3.addWidget(db_ratio)

        self.AWG_attentuation_local_data[gate_name] = (v_ratio, db_ratio)

    @qt_log_exception
    def update_db_ratio(self, gate_name):
        '''
        On change of the db ratio, update the voltage ratio to the corresponding value + update in the virtual gate matrixes.

        Args:
            gate_name (str) : name of the gate the is being updated
        '''

        v_ratio, db_ratio = self.AWG_attentuation_local_data[gate_name]
        v_ratio_value = 10**(db_ratio.value()/20)
        v_ratio.setValue(v_ratio_value)
        self.update_awg_attenuation(gate_name, v_ratio_value)

    @qt_log_exception
    def update_v_ratio(self, gate_name):
        '''
        On change of the voltage ratio, update the db ratio to the corresponding value + update in the virtual gate matrixes.

        Args:
            gate_name (str) : name of the gate the is being updated
        '''

        v_ratio, db_ratio = self.AWG_attentuation_local_data[gate_name]
        db_ratio_value = 20*np.log10(v_ratio.value())
        db_ratio.setValue(db_ratio_value)

        self.update_awg_attenuation(gate_name, v_ratio.value())

    @qt_log_exception
    def update_awg_attenuation(self, gate_name, v_ratio):
        self._awg_attenuation[gate_name] = v_ratio
        hardware = self.gates_object.hardware
        if self._old_harware_class:
            hardware.sync_data()
        self.pulse_lib.set_channel_attenuations(self._awg_attenuation)

    @qt_log_exception
    def add_spacer(self):
        spacerItem = QtWidgets.QSpacerItem(140, 40, QtWidgets.QSizePolicy.Minimum, QtWidgets.QSizePolicy.Expanding)
        self.verticalLayout_2.addItem(spacerItem)
        spacerItem1 = QtWidgets.QSpacerItem(200, 1, QtWidgets.QSizePolicy.Maximum, QtWidgets.QSizePolicy.Minimum)
        self.verticalLayout_2.addItem(spacerItem1)

        spacerItem2 = QtWidgets.QSpacerItem(140, 40, QtWidgets.QSizePolicy.Minimum, QtWidgets.QSizePolicy.Expanding)
        self.verticalLayout_4.addItem(spacerItem2)
        spacerItem3 = QtWidgets.QSpacerItem(180, 1, QtWidgets.QSizePolicy.Maximum, QtWidgets.QSizePolicy.Minimum)
        self.verticalLayout_4.addItem(spacerItem3)


        spacerItem4 = QtWidgets.QSpacerItem(140, 40, QtWidgets.QSizePolicy.Minimum, QtWidgets.QSizePolicy.Expanding)
        self.verticalLayout_3.addItem(spacerItem4)
        spacerItem5 = QtWidgets.QSpacerItem(180, 1, QtWidgets.QSizePolicy.Maximum, QtWidgets.QSizePolicy.Minimum)
        self.verticalLayout_3.addItem(spacerItem5)

    @qt_log_exception
    def _add_matrix(self, virtual_gate_set):
        '''
        add a matrix to the gui.

        Args:
            virtual_gate_set (virtual_gate) : virtual gate object where to fetch the data from
        '''
        Virtual_gates_matrix = QtWidgets.QWidget()
        # Virtual_gates_matrix.setObjectName("Virtual_gates_matrix")
        gridLayout = QtWidgets.QGridLayout(Virtual_gates_matrix)
        gridLayout.setSpacing(4)
        gridLayout.setContentsMargins(2, 2, 2, 2)
        # gridLayout_3.setObjectName("gridLayout_3")
        self.tabWidget.addTab(Virtual_gates_matrix, virtual_gate_set.name)

        tableWidget = QtWidgets.QTableWidget(Virtual_gates_matrix)
        self.tablewid = tableWidget
        sizePolicy = QtWidgets.QSizePolicy(QtWidgets.QSizePolicy.Expanding, QtWidgets.QSizePolicy.Expanding)
        sizePolicy.setHorizontalStretch(0)
        sizePolicy.setVerticalStretch(0)
        sizePolicy.setHeightForWidth(tableWidget.sizePolicy().hasHeightForWidth())
        tableWidget.setSizePolicy(sizePolicy)
        font = QtGui.QFont()
        font.setPointSize(11)
        tableWidget.setFont(font)
        tableWidget.setColumnCount(len(virtual_gate_set.virtual_gate_names))
        tableWidget.setObjectName("virtgates")
        tableWidget.setRowCount(len(virtual_gate_set.real_gate_names))
        for i,name in enumerate(virtual_gate_set.virtual_gate_names):
            item = QtWidgets.QTableWidgetItem()
            tableWidget.setHorizontalHeaderItem(i, item)
            item.setText(name)

        for i,name in enumerate(virtual_gate_set.real_gate_names):
            item = QtWidgets.QTableWidgetItem()
            tableWidget.setVerticalHeaderItem(i, item)
            item.setText(name)

        tableWidget.horizontalHeader().setDefaultSectionSize(45)
        tableWidget.horizontalHeader().setMaximumSectionSize(100)
        tableWidget.horizontalHeader().setMinimumSectionSize(30)
        tableWidget.verticalHeader().setDefaultSectionSize(20)
        gridLayout.addWidget(tableWidget, 0, 0, 1, 1)

        state = {'v2r':True}
        update_list = []
        for i in range(len(virtual_gate_set.real_gate_names)):
            for j in range(len(virtual_gate_set.virtual_gate_names)):
                doubleSpinBox = QtWidgets.QDoubleSpinBox()
                sizePolicy = QtWidgets.QSizePolicy(QtWidgets.QSizePolicy.Maximum, QtWidgets.QSizePolicy.Fixed)
                sizePolicy.setHorizontalStretch(0)
                sizePolicy.setVerticalStretch(0)
                sizePolicy.setHeightForWidth(doubleSpinBox.sizePolicy().hasHeightForWidth())
                font = QtGui.QFont()
                font.setPointSize(10)
                doubleSpinBox.setFont(font)
                doubleSpinBox.setSizePolicy(sizePolicy)
                doubleSpinBox.setMinimumSize(QtCore.QSize(30, 0))
                doubleSpinBox.setMaximumSize(QtCore.QSize(150, 50))
                doubleSpinBox.setWrapping(False)
                doubleSpinBox.setFrame(False)
                doubleSpinBox.setButtonSymbols(QtWidgets.QAbstractSpinBox.NoButtons)
                doubleSpinBox.setPrefix("")
                doubleSpinBox.setMaximum(5.0)
                doubleSpinBox.setMinimum(-5.0)
                doubleSpinBox.setSingleStep(0.001)
                doubleSpinBox.setDecimals(3)
                doubleSpinBox.setContentsMargins(0,0,0,0)
                value = virtual_gate_set.get_element(i, j, v2r=True)
                doubleSpinBox.setValue(value)
                doubleSpinBox.setObjectName("doubleSpinBox")
                doubleSpinBox.valueChanged.connect(self._get_link(virtual_gate_set, i, j,
                                                                  doubleSpinBox, state))
                update_list.append((i,j, doubleSpinBox))
                tableWidget.setCellWidget(i, j, doubleSpinBox)


        # make a timer to refresh the data in the plot when the matrix is changed externally.
        refresh = lambda:self.update_v_gates(virtual_gate_set, update_list, state)
        timer = QtCore.QTimer()
        timer.timeout.connect(refresh)
        timer.start(2000)
        self.timers.append(timer)

        controlBar = QtWidgets.QWidget()
        barLayout = QtWidgets.QHBoxLayout(controlBar)

        directionBtn = QtWidgets.QPushButton('Invert matrix')
        directionBtn.clicked.connect(lambda:self.invert(virtual_gate_set, refresh, tableWidget, state))
        directionBtn.setMinimumSize(QtCore.QSize(150, 28))
        barLayout.addWidget(directionBtn)

        if virtual_gate_set.normalization:
            normalizeBtn = QtWidgets.QPushButton('Normalize')
            normalizeBtn.clicked.connect(lambda:self.normalize(virtual_gate_set, refresh))
            normalizeBtn.setMinimumSize(QtCore.QSize(150, 28))
            barLayout.addWidget(normalizeBtn)
            reverseNormalizeBtn = QtWidgets.QPushButton('Reverse normalize')
            reverseNormalizeBtn.clicked.connect(lambda:self.reverse_normalize(virtual_gate_set, refresh))
            reverseNormalizeBtn.setMinimumSize(QtCore.QSize(150, 28))
            barLayout.addWidget(reverseNormalizeBtn)

        horizontalSpacer = QtWidgets.QSpacerItem(10, 20, QtWidgets.QSizePolicy.Expanding, QtWidgets.QSizePolicy.Minimum)
        barLayout.addItem(horizontalSpacer)
        barLayout.setContentsMargins(2, 2, 2, 2)
        gridLayout.addWidget(controlBar, 1, 0, 1, 1)

    def _get_link(self, virtual_gate_set, i, j, doubleSpinBox, state):
        '''
s        Creates a lambda expression to update the matrix.
        NOTES:
            Lambda cannot be used directly in a for-loop. All calls will be reduced to 1 call.
            functools.partial doesn't work properly with decorators.
        '''
        return lambda:self.linked_result(virtual_gate_set, i, j, doubleSpinBox, state)

    @qt_log_exception
    def normalize(self, virtual_gate_set, refresh):
        logging.info(f'Normalize {virtual_gate_set.name}')
        virtual_gate_set.normalize()
        refresh()

    @qt_log_exception
    def reverse_normalize(self, virtual_gate_set, refresh):
        logging.info(f'Reverse normalize {virtual_gate_set.name}')
        virtual_gate_set.reverse_normalize()
        refresh()

    @qt_log_exception
    def linked_result(self, virtual_gate_set, i, j, spin_box, state):
        if not self._updating:
            value = spin_box.value()
            virtual_gate_set.set_element(i, j, value, v2r=state['v2r'])
            self.set_color(spin_box, value)

    @qt_log_exception
    def update_v_gates(self, virtual_gate_set, update_list, state):
        """ Update the virtual gate matrix elements

        Args:
            matrix: Array with new values
            update_list: List with GUI boxes
        """
        self._updating = True
        for i,j, spin_box in update_list:
            if not spin_box.hasFocus():
<<<<<<< HEAD
                # print(f'setting {i},{j} to {inv_cap[i,j]}')
                spin_box.setValue(inv_cap[i,j])
=======
                value = virtual_gate_set.get_element(i, j, v2r=state['v2r'])
                spin_box.setValue(value)
                self.set_color(spin_box, value)
        self._updating = False

    def set_color(self, spin_box, value):
        if not self._coloring:
            return
        if value == 0.0:
            r,g,b = 255,255,255
        elif value > 0:
            # blue
            b = 255
            r = max(150, int(255 - value * 200))
            g = r
        elif value < 0:
            # red
            r = 255
            b = max(150, int(255 - abs(value) * 200))
            g = b
        spin_box.setStyleSheet(f'background-color:rgb({r},{g},{b});')

    @qt_log_exception
    def invert(self, virtual_gate_set, refresh, tableWidget, state):
        state['v2r'] = not state['v2r']
        if state['v2r']:
            for i,name in enumerate(virtual_gate_set.virtual_gate_names):
                tableWidget.horizontalHeaderItem(i).setText(name)

            for i,name in enumerate(virtual_gate_set.real_gate_names):
                tableWidget.verticalHeaderItem(i).setText(name)
        else:
            for i,name in enumerate(virtual_gate_set.real_gate_names):
                tableWidget.horizontalHeaderItem(i).setText(name)

            for i,name in enumerate(virtual_gate_set.virtual_gate_names):
                tableWidget.verticalHeaderItem(i).setText(name)
        refresh()
>>>>>>> a016bdc9


if __name__ == "__main__":

    from pulse_templates.demo_pulse_lib.virtual_awg import get_demo_lib
    from hardware_example import hardware6dot
    from core_tools.drivers.virtual_dac import virtual_dac
    from core_tools.drivers.gates import gates

    my_dac_1 = virtual_dac("dac_a", "virtual")
    my_dac_2 = virtual_dac("dac_b", "virtual")
    my_dac_3 = virtual_dac("dac_c", "virtual")
    my_dac_4 = virtual_dac("dac_d", "virtual")

    hw =  hardware6dot('test1')
    my_gates = gates("my_gates", hw, [my_dac_1, my_dac_2, my_dac_3, my_dac_4])
    pulse = get_demo_lib('six')

    ui = virt_gate_matrix_GUI(my_gates, pulse)<|MERGE_RESOLUTION|>--- conflicted
+++ resolved
@@ -313,10 +313,6 @@
         self._updating = True
         for i,j, spin_box in update_list:
             if not spin_box.hasFocus():
-<<<<<<< HEAD
-                # print(f'setting {i},{j} to {inv_cap[i,j]}')
-                spin_box.setValue(inv_cap[i,j])
-=======
                 value = virtual_gate_set.get_element(i, j, v2r=state['v2r'])
                 spin_box.setValue(value)
                 self.set_color(spin_box, value)
@@ -355,7 +351,6 @@
             for i,name in enumerate(virtual_gate_set.virtual_gate_names):
                 tableWidget.verticalHeaderItem(i).setText(name)
         refresh()
->>>>>>> a016bdc9
 
 
 if __name__ == "__main__":
