import logging

from keysight_fpga.qcodes.M3202A_fpga import FpgaAwgQueueingExtension

'''
Single shot HVI schedule.

The start time of this schedule is 5 to 10 ms faster for repeated starts than the original Hvi2SingleShot schedule,
because it keeps the HVI running and uses a start flag to restart the schedule.
The gain is bigger when more modules are being used.
'''
<<<<<<< HEAD
=======
StartTimeout = 500 # milliseconds
>>>>>>> 766bf973

class Hvi2SingleShot():
    verbose = True

    name = "SingleShot"
    ''' Name of the script (class varriable) '''

    def __init__(self, configuration):
        '''
        Args:
            configuration (Dict[str,Any]):
                'n_waveforms' (int): number of waveforms per channel (only applies when hvi_queue_control=True)
                'n_triggers' (int): number of digitizer triggers
                'acquisition_delay_ns' (int):
                Time in ns between AWG output change and digitizer acquisition start.
                This also increases the gap between acquisitions.
                'digitizer_name':
                    'all_ch' (List[int]): all channels
                    'raw_ch' (List[int]): channels in raw mode
                    'ds_ch' (List[int]): channels in downsampler mode
                    'iq_ch' (List[int]): channels in IQ mode
                `awg_name`:
                    'active_los' (List[Tuple[int,int]]): pairs of (channel, LO).
                    'switch_los' (bool): whether to switch LOs on/off
                    'enabled_los' (List[List[Tuple[int,int]]): per switch interval list with (channel, active local oscillator).
                                  if None, then all los are switched on/off.
                    'hvi_queue_control' (bool): if True enables waveform queueing by hvi script.
                    'trigger_out' (bool): if True enables markers via Trigger Out channel.
        '''
        self._configuration = configuration.copy()

        self.started = False

        self._n_starts = 0
        self._acquisition_delay = int(configuration.get('acquisition_delay_ns', 0)/10) * 10
<<<<<<< HEAD


    def _module_config(self, seq, key):
        return self._configuration[seq.engine.alias][key]

=======


    def _module_config(self, seq, key):
        return self._configuration[seq.engine.alias][key]

>>>>>>> 766bf973

    def _wait_state_clear(self, dig_seq, **kwargs):
        dig_seq.ds.set_state_mask(**kwargs)
        dig_seq.wait(10)
        dig_seq['channel_state'] = dig_seq.ds.state
        dig_seq.wait(20)

        with dig_seq.While(dig_seq['channel_state'] != 0):
            dig_seq['channel_state'] = dig_seq.ds.state
            dig_seq.wait(20)

    def _push_data(self, dig_seqs):
        for dig_seq in dig_seqs:
            ds_ch = self._module_config(dig_seq, 'ds_ch')
            if len(ds_ch) > 0:
                # NOTE: loop costs PXI registers. Better wait fixed time.
                dig_seq.wait(600)
                # self._wait_state_clear(dig_seq, running=ds_ch)

                dig_seq.ds.control(push=ds_ch)
                dig_seq.wait(600)
                # self._wait_state_clear(dig_seq, pushing=ds_ch)


    def sequence(self, sequencer, hardware):
        self.hardware = hardware
        n_triggers = self._configuration['n_triggers']
<<<<<<< HEAD
=======
        self.use_systicks = hasattr(self.hardware.awgs[0], 'get_sys_ticks')
>>>>>>> 766bf973

        self.r_start = sequencer.add_sync_register('start')
        self.r_stop = sequencer.add_sync_register('stop')
        self.r_ticks = sequencer.add_sync_register('ticks')
        self.r_nrep = sequencer.add_sync_register('n_rep')
        self.r_wave_duration = sequencer.add_module_register('wave_duration', module_type='awg')
        for awg in hardware.awgs:
            if self._configuration[awg.name]['hvi_queue_control']:
                for register in FpgaAwgQueueingExtension.get_registers():
                    sequencer.add_module_register(register, module_aliases=[awg.name])

        self.r_dig_wait = []
        self.r_awg_los_wait = []
        self.r_awg_los_duration = []
        for i in range(n_triggers):
            self.r_dig_wait.append(sequencer.add_module_register(f'dig_wait_{i+1}', module_type='digitizer'))
        self.r_awg_los_wait = {}
        self.r_awg_los_duration = {}
        for awg in hardware.awgs:
            if self._configuration[awg.name]['switch_los']:
                r_wait = []
                r_los = []
                self.r_awg_los_wait[awg.name] = r_wait
                self.r_awg_los_duration[awg.name] = r_los
                for i in range(n_triggers):
                    r_wait.append(sequencer.add_module_register(f'awg_los_wait_{i+1}', module_aliases=[awg.name]))
                    r_los.append(sequencer.add_module_register(f'awg_los_duration_{i+1}', module_aliases=[awg.name]))

        sequencer.add_module_register('channel_state', module_type='digitizer')

        sync = sequencer.main
        awg_seqs = sequencer.get_module_builders(module_type='awg')
        dig_seqs = sequencer.get_module_builders(module_type='digitizer')
        all_seqs = awg_seqs + dig_seqs

        with sync.Main():

            with sync.SyncedModules():
                for seq in all_seqs:
                    seq.sys.clear_ticks()

            with sync.While((sync['stop'] == 0) & (sync['ticks'] < StartTimeout * 200_000)):

                with sync.While(sync['start'] == 1):

                    sync['start'] = 0

                    with sync.SyncedModules():
                        for awg_seq in awg_seqs:
<<<<<<< HEAD
=======
                            awg_seq.sys.clear_ticks()
>>>>>>> 766bf973
                            if self._module_config(awg_seq, 'hvi_queue_control'):
                                awg_seq.queueing.queue_waveforms()
                            awg_seq.log.write(1)
                            awg_seq.start()
                            awg_seq.wait(1000)

                        for dig_seq in dig_seqs:
                            all_ch = self._module_config(dig_seq, 'all_ch')
                            ds_ch = self._module_config(dig_seq, 'ds_ch')

                            dig_seq.sys.clear_ticks()
                            dig_seq.log.write(1)
                            dig_seq.start(all_ch)

                            if len(ds_ch) > 0:
                                dig_seq.wait(40)
                                dig_seq.trigger(ds_ch)

                    with sync.Repeat(sync['n_rep']):
                        with sync.SyncedModules():
                            for awg_seq in awg_seqs:
                                los = self._module_config(awg_seq, 'active_los')
                                awg_seq.log.write(2)
                                if len(los)>0:
                                    awg_seq.lo.reset_phase(los)
                                else:
                                    awg_seq.wait(10)
                                awg_seq.trigger()
                                if self._module_config(awg_seq, 'trigger_out'):
                                    awg_seq.marker.start()
                                    awg_seq.marker.trigger()
                                else:
                                    awg_seq.wait(20)
                                if self._module_config(awg_seq, 'switch_los'):
                                    enabled_los = self._module_config(awg_seq, 'enabled_los')
                                    # enable local oscillators
                                    for i in range(n_triggers):
                                        enabled_los_i = enabled_los[i] if enabled_los else los
                                        awg_seq.wait(awg_seq[f'awg_los_wait_{i+1}'])
                                        # start delay of instruction after wait_register is 0!
                                        awg_seq.lo.set_los_enabled(enabled_los_i, True)
                                        awg_seq.wait(awg_seq[f'awg_los_duration_{i+1}'])
                                        awg_seq.lo.set_los_enabled(enabled_los_i, False)

                                awg_seq.wait(awg_seq['wave_duration'])
                                if self._module_config(awg_seq, 'trigger_out'):
                                    awg_seq.marker.stop()

                            for dig_seq in dig_seqs:
                                iq_ch = self._module_config(dig_seq, 'iq_ch')
                                ds_ch = self._module_config(dig_seq, 'ds_ch')
                                raw_ch = self._module_config(dig_seq, 'raw_ch')

                                dig_seq.log.write(2)
                                if len(iq_ch) > 0:
                                    dig_seq.ds.control(phase_reset=iq_ch)
                                else:
                                    dig_seq.wait(10)

                                for i in range(n_triggers):
                                    dig_seq.wait(dig_seq[f'dig_wait_{i+1}'])
                                    if len(raw_ch) > 0:
                                        dig_seq.trigger(raw_ch)
                                    else:
                                        dig_seq.wait(10)
                                    dig_seq.wait(40)

                                    if len(ds_ch) > 0:
                                        dig_seq.ds.control(start=ds_ch)
                                    else:
                                        dig_seq.wait(10)


                    with sync.SyncedModules():
                        self._push_data(dig_seqs)
                        for seq in all_seqs:
                            seq.stop()
                            seq.sys.clear_ticks()
                            # this delay saves 1 PXI trigger
                            seq.wait(100)
                        awg_seqs[0]['ticks'] = 0

                # A simple statement after with sync.While(sync['start'] == 1).
                # The last statement inside with sync.While(sync['stop'] == 0) shouldn't
                # be a while loop, because this results in strange timing constraint in the compiler
                with sync.SyncedModules():
                    if self.use_systicks:
                        # update tick time for timeout in stop loop.
                        awg_seqs[0]['ticks'] = awg_seqs[0].sys.ticks
                        awg_seqs[0].wait(100)
                    else:
                        awg_seqs[0]['ticks'] += 200
                        awg_seqs[0].wait(280)

    def _get_dig_trigger(self, hvi_params, i):
        warn = self._n_starts == 1
        try:
            return hvi_params[f'dig_trigger_{i+1}']
        except:
            if warn:
                logging.warning(f"Couldn't find HVI variable dig_trigger_{i+1}; trying dig_wait_{i+1}")
        try:
            return hvi_params[f'dig_wait_{i+1}']
        except:
            if i == 0:
                if warn:
                    logging.warning(f"Couldn't find HVI variable dig_wait_{i+1}; trying dig_wait")
                return hvi_params['dig_wait']
            else:
                if warn:
                    logging.warning(f"Couldn't find HVI variable dig_wait_{i+1}")
                raise


    def _set_wait_time(self, hvi_exec, register, value_ns):
        if value_ns < 0:
            # negative value results in wait time of 40 s.
            raise Exception(f'Invalid wait time {value_ns}')
        hvi_exec.write_register(register, int(value_ns/10))


    def start(self, hvi_exec, waveform_duration, n_repetitions, hvi_params):
        if self.started != hvi_exec.is_running():
            logging.debug(f'HVI running: {not self.started}; started: {self.started}')
            self.started = not self.started
        if self.started:
            if self.use_systicks:
                sys_ticks = self.hardware.awgs[0].get_sys_ticks()//200_000
            else:
                sys_ticks = hvi_exec.read_register(self.r_ticks)//200_000
            logging.debug(f'HVI idle: {sys_ticks} ms')
            # check restart timeout with margin of 50 ms.
            if sys_ticks > StartTimeout - 50:
                self.stop(hvi_exec)
        if not self.started:
            logging.info('start hvi')
            hvi_exec.start()
            self.started = True

        self._n_starts += 1

        hvi_exec.write_register(self.r_nrep, n_repetitions)

        # update digitizer measurement time
        if 'averaging' in hvi_params and 't_measure'in hvi_params:
            for dig in self.hardware.digitizers:
                ds_ch = self._configuration[dig.name]['ds_ch']
                for ch in ds_ch:
                        dig.set_measurement_time_averaging(ch, hvi_params['t_measure'])

        for awg in self.hardware.awgs:
            if self._configuration[awg.name]['hvi_queue_control']:
                awg.write_queue_mem()

        # add 310 ns delay to start acquiring when awg signal arrives at digitizer.
        dig_offset = 310 + self._acquisition_delay
        tot_wait = -dig_offset
        for i in range(0, self._configuration['n_triggers']):
            t_trigger = self._get_dig_trigger(hvi_params, i)
            self._set_wait_time(hvi_exec, self.r_dig_wait[i], t_trigger - tot_wait)
            tot_wait = t_trigger + 80 # wait: +40 ns, wait_reg: +20 ns, wait: +10 ns, ds.control: +10 ns

        for awg in self.hardware.awgs:
            if self._configuration[awg.name]['switch_los']:
                tot_wait_awg = 20 # 20 ns for marker trigger, 10 ns awg trigger, -10 ns fpga_array_write
                for i in range(0, self._configuration['n_triggers']):
                    t_on = hvi_params[f'awg_los_on_{i+1}']
                    t_off = hvi_params[f'awg_los_off_{i+1}']
                    self._set_wait_time(hvi_exec, self.r_awg_los_wait[awg.name][i], t_on - tot_wait_awg)
                    tot_wait_awg = t_on + 30 # wait_reg: +30 ns, lo.set_los_enabled: +0 ns
                    self._set_wait_time(hvi_exec, self.r_awg_los_duration[awg.name][i], t_off - tot_wait_awg)
                    tot_wait_awg = t_off + 30
            else:
                tot_wait_awg = 0

<<<<<<< HEAD
        # add 250 ns for AWG and digitizer to get ready for next trigger.
=======
            # add 250 ns for AWG and digitizer to get ready for next trigger.
>>>>>>> 766bf973
            self._set_wait_time(hvi_exec, self.r_wave_duration.registers[awg.name],
                                waveform_duration + 250 - tot_wait_awg + self._acquisition_delay)

        hvi_exec.write_register(self.r_stop, 0)
        hvi_exec.write_register(self.r_start, 1)


    def stop(self, hvi_exec):
        logging.info(f'stop HVI')
        if self.started != hvi_exec.is_running():
            logging.warning(f'HVI running-1: {hvi_exec.is_running()}; started: {self.started}')
        self.started = False
        hvi_exec.write_register(self.r_stop, 1)
        if self.started != hvi_exec.is_running():
            logging.warning(f'HVI running-2: {hvi_exec.is_running()}; started: {self.started}')
<|MERGE_RESOLUTION|>--- conflicted
+++ resolved
@@ -9,10 +9,7 @@
 because it keeps the HVI running and uses a start flag to restart the schedule.
 The gain is bigger when more modules are being used.
 '''
-<<<<<<< HEAD
-=======
 StartTimeout = 500 # milliseconds
->>>>>>> 766bf973
 
 class Hvi2SingleShot():
     verbose = True
@@ -48,19 +45,11 @@
 
         self._n_starts = 0
         self._acquisition_delay = int(configuration.get('acquisition_delay_ns', 0)/10) * 10
-<<<<<<< HEAD
 
 
     def _module_config(self, seq, key):
         return self._configuration[seq.engine.alias][key]
 
-=======
-
-
-    def _module_config(self, seq, key):
-        return self._configuration[seq.engine.alias][key]
-
->>>>>>> 766bf973
 
     def _wait_state_clear(self, dig_seq, **kwargs):
         dig_seq.ds.set_state_mask(**kwargs)
@@ -88,10 +77,7 @@
     def sequence(self, sequencer, hardware):
         self.hardware = hardware
         n_triggers = self._configuration['n_triggers']
-<<<<<<< HEAD
-=======
         self.use_systicks = hasattr(self.hardware.awgs[0], 'get_sys_ticks')
->>>>>>> 766bf973
 
         self.r_start = sequencer.add_sync_register('start')
         self.r_stop = sequencer.add_sync_register('stop')
@@ -141,10 +127,7 @@
 
                     with sync.SyncedModules():
                         for awg_seq in awg_seqs:
-<<<<<<< HEAD
-=======
                             awg_seq.sys.clear_ticks()
->>>>>>> 766bf973
                             if self._module_config(awg_seq, 'hvi_queue_control'):
                                 awg_seq.queueing.queue_waveforms()
                             awg_seq.log.write(1)
@@ -320,11 +303,7 @@
             else:
                 tot_wait_awg = 0
 
-<<<<<<< HEAD
-        # add 250 ns for AWG and digitizer to get ready for next trigger.
-=======
             # add 250 ns for AWG and digitizer to get ready for next trigger.
->>>>>>> 766bf973
             self._set_wait_time(hvi_exec, self.r_wave_duration.registers[awg.name],
                                 waveform_duration + 250 - tot_wait_awg + self._acquisition_delay)
 
