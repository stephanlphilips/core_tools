# -*- coding: utf-8 -*-
"""
Created on Fri Aug  9 16:50:02 2019

@author: V2
"""
from qcodes import MultiParameter
from core_tools.HVI.charge_stability_diagram.HVI_charge_stability_diagram import load_HVI, set_and_compile_HVI, excute_HVI, HVI_ID
from core_tools.drivers.M3102A import DATA_MODE, is_sd1_3x, MODES
from core_tools.HVI2.hvi2_video_mode import Hvi2VideoMode
from core_tools.HVI2.hvi2_schedule_loader import Hvi2ScheduleLoader
import matplotlib.pyplot as plt
import numpy as np
import time
import logging


use_hvi2 = is_sd1_3x

def construct_1D_scan_fast(gate, swing, n_pt, t_step, biasT_corr, pulse_lib, digitizer, channels,
                           dig_samplerate, dig_vmax=2.0, iq_mode=None, acquisition_delay_ns=None,
                           enabled_markers=[], channel_map=None):
    """
    1D fast scan object for V2.

    Args:
        gate (str) : gate/gates that you want to sweep.
        swing (double) : swing to apply on the AWG gates.
        n_pt (int) : number of points to measure (current firmware limits to 1000)
        t_step (double) : time in ns to measure per point.
        biasT_corr (bool) : correct for biasT by taking data in different order.
        pulse_lib : pulse library object, needed to make the sweep.
        digitizer_measure : digitizer object
        iq_mode (str or dict): when digitizer is in MODE.IQ_DEMODULATION then this parameter specifies how the
                complex I/Q value should be plotted: 'I', 'Q', 'abs', 'angle', 'angle_deg'. A string applies to
                all channels. A dict can be used to specify selection per channel, e.g. {1:'abs', 2:'angle'}.
                Note: channel_map is a more generic replacement for iq_mode.
        acquisition_delay_ns (float):
                Time in ns between AWG output change and digitizer acquisition start.
                This also increases the gap between acquisitions.
        enable_markers (List[str]): marker channels to enable during scan
        channel_map (Dict[str, Tuple(int, Callable[[np.ndarray], np.ndarray])]):
            defines new list of derived channels to display. Dictionary entries name: (channel_number, func).
            E.g. {(ch1-I':(1, np.real), 'ch1-Q':(1, np.imag), 'ch3-Amp':(3, np.abs), 'ch3-Phase':(3, np.angle)}
            The default channel_map is:
                {'ch1':(1, np.real), 'ch2':(2, np.real), 'ch3':(3, np.real), 'ch4':(4, np.real)}

    Returns:
        Paramter (QCODES multiparameter) : parameter that can be used as input in a conversional scan function.
    """

    charge_st_1D  = pulse_lib.mk_segment()


    vp = swing/2

    seg = getattr(charge_st_1D, gate)
    seg.add_HVI_variable("t_measure", int(t_step))
    seg.add_HVI_variable("digitizer", digitizer)
    seg.add_HVI_variable("number_of_points", int(n_pt))
    seg.add_HVI_variable("averaging", True)

    # set up timing for the scan
    if use_hvi2:
        step_eff = t_step + Hvi2VideoMode.get_acquisition_gap(digitizer, acquisition_delay_ns)
    else:
        # 2us needed to rearm digitizer
        # 120ns HVI waiting time
        step_eff = 2000 + 120 + t_step

    logging.info(f'Construct 1D: {gate}')

    # set up sweep voltages (get the right order, to compenstate for the biasT).
    voltages = np.zeros(n_pt)
    if biasT_corr == True:
        voltages[::2] = np.linspace(-vp,vp,n_pt)[:len(voltages[::2])]
        voltages[1::2] = np.linspace(-vp,vp,n_pt)[len(voltages[1::2]):][::-1]
    else:
        voltages = np.linspace(-vp,vp,n_pt)

    for  voltage in voltages:
        seg.add_block(0, step_eff, voltage)
        seg.reset_time()

    for marker in enabled_markers:
            marker_seg = getattr(charge_st_1D, marker)
            marker_seg.add_marker(0, n_pt*step_eff)

    # 100 time points per step to make sure that everything looks good (this is more than needed).
    awg_t_step = t_step / 100
    # prescaler is limited to 255 when hvi_queueing_control is enabled. Limit other cases as well
    if awg_t_step > 5 * 255:
        awg_t_step = 5 * 255
    sample_rate = 1/(awg_t_step*1e-9)

    # generate the sequence and upload it.
    my_seq = pulse_lib.mk_sequence([charge_st_1D])
    if use_hvi2:
        my_seq.set_hw_schedule(Hvi2ScheduleLoader(pulse_lib, 'VideoMode', digitizer,
                                                  acquisition_delay_ns=acquisition_delay_ns))
    else:
        my_seq.add_HVI(HVI_ID, load_HVI, set_and_compile_HVI, excute_HVI)
    my_seq.n_rep = 1
    my_seq.sample_rate = sample_rate

    logging.info(f'Upload')
    my_seq.upload([0])

    return _digitzer_scan_parameter(digitizer, my_seq, pulse_lib, t_step, (n_pt, ), (gate, ), (tuple(voltages), ),
                                    biasT_corr, dig_samplerate, channels = channels, Vmax=dig_vmax, iq_mode=iq_mode,
                                    channel_map=channel_map)


def construct_2D_scan_fast(gate1, swing1, n_pt1, gate2, swing2, n_pt2, t_step, biasT_corr, pulse_lib,
                           digitizer, channels, dig_samplerate, dig_vmax=2.0, iq_mode=None,
                           acquisition_delay_ns=None, enabled_markers=[], channel_map=None):
    """
    1D fast scan object for V2.

    Args:
        gates1 (str) : gate that you want to sweep on x axis.
        swing1 (double) : swing to apply on the AWG gates.
        n_pt1 (int) : number of points to measure (current firmware limits to 1000)
        gate2 (str) : gate that you want to sweep on y axis.
        swing2 (double) : swing to apply on the AWG gates.
        n_pt2 (int) : number of points to measure (current firmware limits to 1000)
        t_step (double) : time in ns to measure per point.
        biasT_corr (bool) : correct for biasT by taking data in different order.
        pulse_lib : pulse library object, needed to make the sweep.
        digitizer_measure : digitizer object
        iq_mode (str or dict): when digitizer is in MODE.IQ_DEMODULATION then this parameter specifies how the
                complex I/Q value should be plotted: 'I', 'Q', 'abs', 'angle', 'angle_deg'. A string applies to
                all channels. A dict can be used to speicify selection per channel, e.g. {1:'abs', 2:'angle'}
                Note: channel_map is a more generic replacement for iq_mode.
        acquisition_delay_ns (float):
                Time in ns between AWG output change and digitizer acquisition start.
                This also increases the gap between acquisitions.
        enable_markers (List[str]): marker channels to enable during scan
        channel_map (Dict[str, Tuple(int, Callable[[np.ndarray], np.ndarray])]):
            defines new list of derived channels to display. Dictionary entries name: (channel_number, func).
            E.g. {(ch1-I':(1, np.real), 'ch1-Q':(1, np.imag), 'ch3-Amp':(3, np.abs), 'ch3-Phase':(3, np.angle)}
            The default channel_map is:
                {'ch1':(1, np.real), 'ch2':(2, np.real), 'ch3':(3, np.real), 'ch4':(4, np.real)}
    Returns:
        Paramter (QCODES multiparameter) : parameter that can be used as input in a conversional scan function.
    """

    logging.info(f'Construct 2D: {gate1} {gate2}')

    charge_st_2D  = pulse_lib.mk_segment()

    seg1 = getattr(charge_st_2D, gate1)
    seg1.add_HVI_variable("t_measure", int(t_step))
    seg1.add_HVI_variable("digitizer", digitizer)
    seg1.add_HVI_variable("number_of_points", int(n_pt1*n_pt2))
    seg1.add_HVI_variable("averaging", True)

    # set up timing for the scan
    if use_hvi2:
        step_eff = t_step + Hvi2VideoMode.get_acquisition_gap(digitizer, acquisition_delay_ns)
    else:
        # 2us needed to rearm digitizer
        # 120ns HVI waiting time
        step_eff = 2000 + 120 + t_step

    # set up sweep voltages (get the right order, to compenstate for the biasT).
    vp1 = swing1/2
    vp2 = swing2/2

    voltages1 = np.linspace(-vp1,vp1,n_pt1)
    voltages2 = np.zeros(n_pt2)
    voltages2_sp = np.linspace(-vp2,vp2,n_pt2)

    if biasT_corr == True:
        voltages2[::2] = np.linspace(-vp2,vp2,n_pt2)[:len(voltages2[::2])]
        voltages2[1::2] = np.linspace(-vp2,vp2,n_pt2)[-len(voltages2[1::2]):][::-1]
    else:
        voltages2 = np.linspace(-vp2,vp2,n_pt2)

    seg1.add_ramp_ss(0, step_eff*n_pt1, -vp1, vp1)
    seg1.repeat(n_pt1)

    seg2 = getattr(charge_st_2D, gate2)
    for voltage in voltages2:
        seg2.add_block(0, step_eff*n_pt1, voltage)
        seg2.reset_time()

    for marker in enabled_markers:
            marker_seg = getattr(charge_st_2D, marker)
            marker_seg.add_marker(0, n_pt1*n_pt2*step_eff)

    # 20 time points per step to make sure that everything looks good (this is more than needed).
    awg_t_step = step_eff / 20
    # prescaler is limited to 255 when hvi_queueing_control is enabled. Limit other cases as well
    if awg_t_step > 5 * 255:
        awg_t_step = 5 * 255

    sample_rate = 1/(awg_t_step*1e-9)

    # generate the sequence and upload it.
    my_seq = pulse_lib.mk_sequence([charge_st_2D])
    logging.info(f'Add HVI')
    if use_hvi2:
        my_seq.set_hw_schedule(Hvi2ScheduleLoader(pulse_lib, 'VideoMode', digitizer,
                                                  acquisition_delay_ns=acquisition_delay_ns))
    else:
        my_seq.add_HVI(HVI_ID, load_HVI, set_and_compile_HVI, excute_HVI)
    my_seq.n_rep = 1
    my_seq.sample_rate = sample_rate

    logging.info(f'Seq upload')
    my_seq.upload([0])

    return _digitzer_scan_parameter(digitizer, my_seq, pulse_lib, t_step, (n_pt2, n_pt1), (gate2, gate1),
                                    (tuple(np.sort(voltages2)),tuple(voltages1)), biasT_corr, dig_samplerate,
                                     channels=channels, Vmax=dig_vmax, iq_mode=iq_mode, channel_map=channel_map)


class _digitzer_scan_parameter(MultiParameter):
    """
    generator for the parameter f
    """
    def __init__(self, digitizer, my_seq, pulse_lib, t_measure, shape, names, setpoint, biasT_corr, sample_rate,
                 data_mode = DATA_MODE.AVERAGE_TIME, channels = [1,2,3,4], Vmax=2.0, iq_mode=None, channel_map=None):
        """
        args:
            digitizer (SD_DIG) : digizer driver:
            my_seq (sequencer) : sequence of the 1D scan
            pulse_lib (pulselib): pulse library object
            t_measure (int) : time to measure per step
            shape (tuple<int>): expected output shape
            names (tuple<str>): name of the gate(s) that are measured.
            setpoint (tuple<np.ndarray>): array witht the setpoints of the input data
            biasT_corr (bool): bias T correction or not -- if enabled -- automatic reshaping of the data.
            sample_rate (float): sample rate of the digitizer card that should be used.
            data mode (int): data mode of the digizer
            channels (list<int>): channels to measure
            iq_mode (str or dict): when digitizer is in MODE.IQ_DEMODULATION then this parameter specifies how the
                    complex I/Q value should be plotted: 'I', 'Q', 'abs', 'angle', 'angle_deg'. A string applies to
                    all channels. A dict can be used to speicify selection per channel, e.g. {1:'abs', 2:'angle'}
                    Note: channel_map is a more generic replacement for iq_mode.
            channel_map (Dict[str, Tuple(int, Callable[[np.ndarray], np.ndarray])]):
                defines new list of derived channels to display. Dictionary entries name: (channel_number, func).
                E.g. {(ch1-I':(1, np.real), 'ch1-Q':(1, np.imag), 'ch3-Amp':(3, np.abs), 'ch3-Phase':(3, np.angle)}
                The default channel_map is:
                    {'ch1':(1, np.real), 'ch2':(2, np.real), 'ch3':(3, np.real), 'ch4':(4, np.real)}
        """
        self.dig = digitizer
        self.my_seq = my_seq
        self.pulse_lib = pulse_lib
        self.t_measure = t_measure
        self.n_rep = np.prod(shape)
        self.sample_rate =sample_rate
        self.data_mode = data_mode
        self.channels = channels
        self.biasT_corr = biasT_corr
        self.shape = shape
        self.Vmax = Vmax
        self._init_channels(channels, channel_map, iq_mode)

        # clean up the digitizer before start
        for ch in range(1,5):
            digitizer.daq_stop(ch)
            digitizer.daq_flush(ch)

        if use_hvi2:
            self.sample_rate = 500e6

        # set digitizer for proper init
        self.dig.set_digitizer_HVI(self.t_measure, int(np.prod(self.shape)), sample_rate = self.sample_rate,
                                   data_mode = self.data_mode, channels = self.channels, Vmax=self.Vmax)

        n_out_ch = len(self.channel_names)
        super().__init__(name=digitizer.name, names = self.channel_names,
                        shapes = tuple([shape]*n_out_ch),
                        labels = self.channel_names, units = tuple(['mV']*n_out_ch),
                        setpoints = tuple([setpoint]*n_out_ch), setpoint_names=tuple([names]*n_out_ch),
                        setpoint_labels=tuple([names]*n_out_ch), setpoint_units=(("mV",)*len(names),)*n_out_ch,
                        docstring='Scan parameter for digitizer')

    def _init_channels(self, channels, channel_map, iq_mode):

        self.channel_map = (
                channel_map if channel_map is not None
                else {f'ch{i}':(i, np.real) for i in channels})

        # backwards compatibility with older iq_mode parameter
        iq_mode2numpy = {'I': np.real, 'Q': np.imag, 'abs': np.abs,
                    'angle': np.angle, 'angle_deg': lambda x:np.angle(x, deg=True)}

        if iq_mode is not None:
            if channel_map is not None:
                logging.warning('iq_mode is ignored when channel_map is also specified')
            elif isinstance(iq_mode, str):
                self.channel_map = {f'ch{i}':(i, iq_mode2numpy[iq_mode]) for i in channels}
            else:
                for ch, mode in iq_mode.items():
                    self.channel_map[f'ch{ch}'] = (ch, iq_mode2numpy[mode])

        self.channel_names = tuple(self.channel_map.keys())


    def get_raw(self):

        self.dig.set_digitizer_HVI(self.t_measure, int(np.prod(self.shape)), sample_rate = self.sample_rate,
                                   data_mode = self.data_mode, channels = self.channels, Vmax=self.Vmax)

        logging.info(f'Play')
        start = time.perf_counter()
        # play sequence
        self.my_seq.play([0], release = False)
        start2 = time.perf_counter()
        self.pulse_lib.uploader.wait_until_AWG_idle()
        logging.info(f'AWG idle after {(time.perf_counter()-start)*1000:3.1f} ms, ({(time.perf_counter()-start2)*1000:3.1f} ms)')


        # get the data
        raw = self.dig.measure()
        data = []
        for setting in self.channel_map.values():
            ch, func = setting
            ch_data = raw[self.channels.index(ch)]
            data.append(func(ch_data))

        # make sure that data is put in the right order.
        data_out = [np.zeros(self.shape) for i in range(len(data))]

        for i in range(len(data)):
            ch_data = data[i].reshape(self.shape)
            if self.biasT_corr:
                data_out[i][:len(ch_data[::2])] = ch_data[::2]
<<<<<<< HEAD
                data_out[i][len(ch_data[::2]):] = ch_data[1::2][::-1]
=======
                data_out[i][len(ch_data[1::2]):] = ch_data[1::2][::-1]
>>>>>>> cf2f4688
            else:
                data_out[i] = ch_data

        logging.info(f'Done')
        return tuple(data_out)

    def restart(self):
        if use_hvi2:
            # The settings could have changed: reconfigure digitizer
            self.dig.set_digitizer_HVI(self.t_measure, int(np.prod(self.shape)), sample_rate = self.sample_rate,
                                       data_mode = self.data_mode, channels = self.channels, Vmax=self.Vmax)

    def stop(self):
        if not self.my_seq is None and not self.pulse_lib is None:
            logging.info('stop: release memory')
            # remove pulse sequence from the AWG's memory, unload schedule and free memory.
            self.my_seq.close()
            self.my_seq = None
            self.pulse_lib = None


    def __del__(self):
        if not self.my_seq is None and not self.pulse_lib is None:
            logging.error(f'Cleanup in __del__(); Call stop()!')
            self.stop()

if __name__ == '__main__':
    import V2_software.drivers.M3102A as M3102A
    from V2_software.drivers.M3102_firmware_loader import firmware_loader, M3102A_CLEAN, M3102A_AVG
    from V2_software.pulse_lib_config.Init_pulse_lib import return_pulse_lib_debug
    from qcodes.instrument_drivers.Keysight.SD_common.SD_AWG import SD_AWG


    dig = M3102A.SD_DIG("digitizer1", chassis = 0, slot = 6)
    firmware_loader(dig, M3102A_AVG)

    awg1 = SD_AWG("AWG1", chassis = 0, slot = 2, channels=4, triggers=8)
    awg2 = SD_AWG("AWG2", chassis = 0, slot = 3, channels=4, triggers=8)
    awg3 = SD_AWG("AWG3", chassis = 0, slot = 4, channels=4, triggers=8)
    awg4 = SD_AWG("AWG4", chassis = 0, slot = 5, channels=4, triggers=8)

    pulse, vg, fs = return_pulse_lib(awg1, awg2, awg3, awg4)

    param = construct_2D_scan_fast('P2', 10, 10, 'P5', 10, 10,50000, True, pulse, dig)
    data = param.get()
    print(data)

    param_1D = construct_1D_scan_fast("P2", 10,10,5000, True, pulse, dig)
    data_1D = param.get()
    print(data_1D)<|MERGE_RESOLUTION|>--- conflicted
+++ resolved
@@ -329,11 +329,7 @@
             ch_data = data[i].reshape(self.shape)
             if self.biasT_corr:
                 data_out[i][:len(ch_data[::2])] = ch_data[::2]
-<<<<<<< HEAD
                 data_out[i][len(ch_data[::2]):] = ch_data[1::2][::-1]
-=======
-                data_out[i][len(ch_data[1::2]):] = ch_data[1::2][::-1]
->>>>>>> cf2f4688
             else:
                 data_out[i] = ch_data
 
