--- conflicted
+++ resolved
@@ -149,16 +149,8 @@
     def update_awg_attenuation(self, gate_name, v_ratio):
         self._awg_attenuation[gate_name] = v_ratio
         hardware = self.gates_object.hardware
-<<<<<<< HEAD
-        hardware.AWG_to_dac_conversion[gate_name] = v_ratio
-        try:
-            hardware.sync_data()
-        except:
-            pass
-=======
         if self._old_harware_class:
             hardware.sync_data()
->>>>>>> 284c072f
         self.pulse_lib.load_hardware(hardware)
 
     def add_spacer(self):
@@ -249,11 +241,6 @@
                 doubleSpinBox.valueChanged.connect(partial(self.linked_result, virtual_gate_set.virtual_gate_matrix_no_norm, i, j, doubleSpinBox))
                 update_list.append((i,j, doubleSpinBox))
                 tableWidget.setCellWidget(i, j, doubleSpinBox)
-<<<<<<< HEAD
-                if i==0 and j==0:
-                    self.temp =doubleSpinBox
-=======
->>>>>>> 284c072f
         # make a timer to refresh the data in the plot when the matrix is changed externally.
         timer = QtCore.QTimer()
         timer.timeout.connect(partial(self.update_v_gates, virtual_gate_set.virtual_gate_matrix_no_norm, update_list))
@@ -267,15 +254,8 @@
         inv_cap[i,j] = spin_box.value()
         cap_mat = inv_cap_to_cap_mat(inv_cap)
         matrix_no_view[:, :] = cap_mat
-<<<<<<< HEAD
-        try:
-            self.gates_object.hardware.sync_data()
-        except:
-            pass
-=======
         if self._old_harware_class:
             self.gates_object.hardware.sync_data()
->>>>>>> 284c072f
 
     def update_v_gates(self, matrix, update_list):
         """ Update the virtual gate matrix elements
