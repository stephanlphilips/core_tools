--- conflicted
+++ resolved
@@ -462,99 +462,6 @@
                  </property>
                 </widget>
                </item>
-               <item row="11" column="1">
-                <layout class="QHBoxLayout" name="horizontalLayout_6">
-                 <item>
-                  <widget class="QLabel" name="label_28">
-                   <property name="text">
-                    <string>min</string>
-                   </property>
-                  </widget>
-                 </item>
-                 <item>
-                  <spacer name="horizontalSpacer_5">
-                   <property name="orientation">
-                    <enum>Qt::Horizontal</enum>
-                   </property>
-                   <property name="sizeType">
-                    <enum>QSizePolicy::Fixed</enum>
-                   </property>
-                   <property name="sizeHint" stdset="0">
-                    <size>
-                     <width>20</width>
-                     <height>0</height>
-                    </size>
-                   </property>
-                  </spacer>
-                 </item>
-                 <item>
-                  <widget class="QLabel" name="label_29">
-                   <property name="text">
-                    <string>max</string>
-                   </property>
-                  </widget>
-                 </item>
-                </layout>
-               </item>
-               <item row="12" column="0">
-                <widget class="QLabel" name="label_16">
-                 <property name="text">
-                  <string>x-range</string>
-                 </property>
-                </widget>
-               </item>
-               <item row="12" column="1">
-                <layout class="QHBoxLayout" name="horizontalLayout_7">
-                 <item>
-                  <widget class="QSpinBox" name="_1D_x_range_min">
-                   <property name="maximum">
-                    <number>1000</number>
-                   </property>
-                  </widget>
-                 </item>
-                 <item>
-                  <spacer name="horizontalSpacer_6">
-                   <property name="orientation">
-                    <enum>Qt::Horizontal</enum>
-                   </property>
-                   <property name="sizeType">
-                    <enum>QSizePolicy::Fixed</enum>
-                   </property>
-                   <property name="sizeHint" stdset="0">
-                    <size>
-                     <width>20</width>
-                     <height>0</height>
-                    </size>
-                   </property>
-                  </spacer>
-                 </item>
-                 <item>
-                  <widget class="QSpinBox" name="_1D_x_range_max">
-                   <property name="minimum">
-                    <number>-1000</number>
-                   </property>
-                   <property name="maximum">
-                    <number>0</number>
-                   </property>
-                  </widget>
-                 </item>
-                </layout>
-               </item>
-               <item row="10" column="0" colspan="2">
-                <widget class="QLabel" name="label_27">
-                 <property name="font">
-                  <font>
-                   <pointsize>14</pointsize>
-                  </font>
-                 </property>
-                 <property name="text">
-                  <string>Scan range</string>
-                 </property>
-                 <property name="alignment">
-                  <set>Qt::AlignCenter</set>
-                 </property>
-                </widget>
-               </item>
               </layout>
              </item>
              <item>
@@ -754,8 +661,6 @@
                  </property>
                 </widget>
                </item>
-<<<<<<< HEAD
-=======
                <item row="1" column="0">
                 <widget class="QLabel" name="label_26">
                  <property name="text">
@@ -770,7 +675,6 @@
                  </property>
                 </widget>
                </item>
->>>>>>> 9e751fca
                <item row="2" column="0">
                 <widget class="QLabel" name="_1D_gate_name_label_3">
                  <property name="text">
@@ -899,9 +803,6 @@
                  </property>
                 </widget>
                </item>
-<<<<<<< HEAD
-               <item row="8" column="0">
-=======
                <item row="8" column="0" colspan="2">
                 <widget class="QLabel" name="label_DC_offsets2D">
                  <property name="text">
@@ -997,27 +898,19 @@
                 </widget>
                </item>
                <item row="12" column="0">
->>>>>>> 9e751fca
                 <widget class="QLabel" name="label_22">
                  <property name="text">
                   <string>Bias T corr</string>
                  </property>
                 </widget>
                </item>
-<<<<<<< HEAD
-               <item row="8" column="1">
-=======
                <item row="12" column="1">
->>>>>>> 9e751fca
                 <widget class="QCheckBox" name="_2D_biasT_corr">
                  <property name="text">
                   <string/>
                  </property>
                 </widget>
                </item>
-<<<<<<< HEAD
-               <item row="9" column="0" colspan="2">
-=======
                <item row="13" column="0" colspan="2">
                 <widget class="QLabel" name="_2D_biasTwarning">
                  <property name="sizePolicy">
@@ -1053,16 +946,12 @@
                 </widget>
                </item>
                <item row="14" column="0" colspan="2">
->>>>>>> 9e751fca
                 <widget class="QPushButton" name="_2D_update_plot">
                  <property name="text">
                   <string>Upload waveform</string>
                  </property>
                 </widget>
                </item>
-<<<<<<< HEAD
-               <item row="11" column="0">
-=======
                <item row="15" column="0" colspan="2">
                 <widget class="QLabel" name="label_20">
                  <property name="sizePolicy">
@@ -1103,18 +992,13 @@
                 </widget>
                </item>
                <item row="16" column="0">
->>>>>>> 9e751fca
                 <widget class="QLabel" name="label_21">
                  <property name="text">
                   <string>Average</string>
                  </property>
                 </widget>
                </item>
-<<<<<<< HEAD
-               <item row="11" column="1">
-=======
                <item row="16" column="1">
->>>>>>> 9e751fca
                 <layout class="QHBoxLayout" name="horizontalLayout_4">
                  <item>
                   <widget class="QSpinBox" name="_2D_average">
@@ -1148,21 +1032,13 @@
                  </item>
                 </layout>
                </item>
-<<<<<<< HEAD
-               <item row="12" column="0">
-=======
                <item row="17" column="0">
->>>>>>> 9e751fca
                 <widget class="QLabel" name="label_23">
                  <property name="text">
                   <string>Gradient</string>
                  </property>
                 </widget>
                </item>
-<<<<<<< HEAD
-               <item row="12" column="1">
-                <widget class="QCheckBox" name="_2D_diff">
-=======
                <item row="17" column="1">
                 <widget class="QComboBox" name="_2D_gradient">
                  <property name="enabled">
@@ -1206,222 +1082,8 @@
                </item>
                <item row="18" column="1">
                 <widget class="QCheckBox" name="_2D_enh_contrast">
->>>>>>> 9e751fca
                  <property name="text">
                   <string/>
-                 </property>
-                </widget>
-               </item>
-               <item row="14" column="0">
-                <widget class="QLabel" name="label_12">
-                 <property name="text">
-                  <string/>
-                 </property>
-                </widget>
-               </item>
-               <item row="14" column="1">
-                <layout class="QHBoxLayout" name="horizontalLayout_5">
-                 <item>
-                  <widget class="QLabel" name="label_14">
-                   <property name="sizePolicy">
-                    <sizepolicy hsizetype="Preferred" vsizetype="Maximum">
-                     <horstretch>0</horstretch>
-                     <verstretch>0</verstretch>
-                    </sizepolicy>
-                   </property>
-                   <property name="text">
-                    <string>min</string>
-                   </property>
-                  </widget>
-                 </item>
-                 <item>
-                  <spacer name="horizontalSpacer_4">
-                   <property name="orientation">
-                    <enum>Qt::Horizontal</enum>
-                   </property>
-                   <property name="sizeType">
-                    <enum>QSizePolicy::Fixed</enum>
-                   </property>
-                   <property name="sizeHint" stdset="0">
-                    <size>
-                     <width>20</width>
-                     <height>0</height>
-                    </size>
-                   </property>
-                  </spacer>
-                 </item>
-                 <item>
-                  <widget class="QLabel" name="label_13">
-                   <property name="sizePolicy">
-                    <sizepolicy hsizetype="Preferred" vsizetype="Minimum">
-                     <horstretch>0</horstretch>
-                     <verstretch>0</verstretch>
-                    </sizepolicy>
-                   </property>
-                   <property name="text">
-                    <string>max</string>
-                   </property>
-                  </widget>
-                 </item>
-                </layout>
-               </item>
-               <item row="15" column="0">
-                <widget class="QLabel" name="label_10">
-                 <property name="text">
-                  <string>x-range</string>
-                 </property>
-                </widget>
-               </item>
-               <item row="15" column="1">
-                <layout class="QHBoxLayout" name="horizontalLayout_2">
-                 <item>
-                  <widget class="QSpinBox" name="_2D_x_range_min"/>
-                 </item>
-                 <item>
-                  <spacer name="horizontalSpacer_2">
-                   <property name="orientation">
-                    <enum>Qt::Horizontal</enum>
-                   </property>
-                   <property name="sizeType">
-                    <enum>QSizePolicy::Fixed</enum>
-                   </property>
-                   <property name="sizeHint" stdset="0">
-                    <size>
-                     <width>20</width>
-                     <height>20</height>
-                    </size>
-                   </property>
-                  </spacer>
-                 </item>
-                 <item>
-                  <widget class="QSpinBox" name="_2D_x_range_max">
-                   <property name="minimum">
-                    <number>-1000</number>
-                   </property>
-                   <property name="maximum">
-                    <number>0</number>
-                   </property>
-                   <property name="value">
-                    <number>0</number>
-                   </property>
-                  </widget>
-                 </item>
-                </layout>
-               </item>
-               <item row="16" column="0">
-                <widget class="QLabel" name="label_11">
-                 <property name="text">
-                  <string>y-range</string>
-                 </property>
-                </widget>
-               </item>
-               <item row="16" column="1">
-                <layout class="QHBoxLayout" name="horizontalLayout_3">
-                 <item>
-                  <widget class="QSpinBox" name="_2D_y_range_min"/>
-                 </item>
-                 <item>
-                  <spacer name="horizontalSpacer_3">
-                   <property name="orientation">
-                    <enum>Qt::Horizontal</enum>
-                   </property>
-                   <property name="sizeType">
-                    <enum>QSizePolicy::Fixed</enum>
-                   </property>
-                   <property name="sizeHint" stdset="0">
-                    <size>
-                     <width>20</width>
-                     <height>20</height>
-                    </size>
-                   </property>
-                  </spacer>
-                 </item>
-                 <item>
-                  <widget class="QSpinBox" name="_2D_y_range_max">
-                   <property name="minimum">
-                    <number>-1000</number>
-                   </property>
-                   <property name="maximum">
-                    <number>0</number>
-                   </property>
-                  </widget>
-                 </item>
-                </layout>
-               </item>
-               <item row="10" column="0" colspan="2">
-                <widget class="QLabel" name="label_20">
-                 <property name="sizePolicy">
-                  <sizepolicy hsizetype="Expanding" vsizetype="Preferred">
-                   <horstretch>0</horstretch>
-                   <verstretch>0</verstretch>
-                  </sizepolicy>
-                 </property>
-                 <property name="minimumSize">
-                  <size>
-                   <width>0</width>
-                   <height>24</height>
-                  </size>
-                 </property>
-                 <property name="font">
-                  <font>
-                   <pointsize>14</pointsize>
-                  </font>
-                 </property>
-                 <property name="frameShape">
-                  <enum>QFrame::StyledPanel</enum>
-                 </property>
-                 <property name="frameShadow">
-                  <enum>QFrame::Plain</enum>
-                 </property>
-                 <property name="text">
-                  <string notr="true">Scan Properties</string>
-                 </property>
-                 <property name="textFormat">
-                  <enum>Qt::AutoText</enum>
-                 </property>
-                 <property name="scaledContents">
-                  <bool>false</bool>
-                 </property>
-                 <property name="alignment">
-                  <set>Qt::AlignCenter</set>
-                 </property>
-                </widget>
-               </item>
-               <item row="13" column="0" colspan="2">
-                <widget class="QLabel" name="label_15">
-                 <property name="sizePolicy">
-                  <sizepolicy hsizetype="Preferred" vsizetype="Preferred">
-                   <horstretch>0</horstretch>
-                   <verstretch>0</verstretch>
-                  </sizepolicy>
-                 </property>
-                 <property name="font">
-                  <font>
-                   <pointsize>14</pointsize>
-                  </font>
-                 </property>
-                 <property name="frameShape">
-                  <enum>QFrame::StyledPanel</enum>
-                 </property>
-                 <property name="text">
-                  <string>Scan ranges</string>
-                 </property>
-                 <property name="alignment">
-                  <set>Qt::AlignCenter</set>
-                 </property>
-                </widget>
-               </item>
-               <item row="1" column="1">
-                <widget class="QPushButton" name="_flip_axes">
-                 <property name="text">
-                  <string>Flip axes</string>
-                 </property>
-                </widget>
-               </item>
-               <item row="1" column="0">
-                <widget class="QLabel" name="label_26">
-                 <property name="text">
-                  <string>Flip axes</string>
                  </property>
                 </widget>
                </item>
@@ -1609,8 +1271,6 @@
             <item row="1" column="1">
              <layout class="QHBoxLayout" name="horizontalLayout_channel_checkboxes"/>
             </item>
-<<<<<<< HEAD
-=======
             <item row="2" column="0">
              <widget class="QLabel" name="label_30">
               <property name="text">
@@ -1643,7 +1303,6 @@
               </property>
              </widget>
             </item>
->>>>>>> 9e751fca
             <item row="3" column="0">
              <widget class="QLabel" name="label_52">
               <property name="text">
@@ -1655,12 +1314,12 @@
              <layout class="QHBoxLayout" name="horizontalLayout">
               <item>
                <widget class="QComboBox" name="_gen_sample_rate">
-                <property name="maximumSize">
-                 <size>
-                  <width>100</width>
-                  <height>100</height>
-                 </size>
-                </property>
+                 <property name="maximumSize">
+                  <size>
+                   <width>100</width>
+                   <height>100</height>
+                  </size>
+                 </property>
                 <property name="editable">
                  <bool>false</bool>
                 </property>
@@ -1685,23 +1344,23 @@
               </item>
              </layout>
             </item>
-            <item row="5" column="0">
+            <item row="4" column="0">
              <widget class="QLabel" name="label_vmax">
               <property name="text">
                <string>Digitizer vmax</string>
               </property>
              </widget>
             </item>
-            <item row="5" column="1">
+            <item row="4" column="1">
              <layout class="QHBoxLayout" name="horizontalLayout_vmax">
               <item>
                <widget class="QComboBox" name="_gen_dig_vmax">
-                <property name="maximumSize">
-                 <size>
-                  <width>100</width>
-                  <height>100</height>
-                 </size>
-                </property>
+                 <property name="maximumSize">
+                  <size>
+                   <width>100</width>
+                   <height>100</height>
+                  </size>
+                 </property>
                 <property name="editable">
                  <bool>false</bool>
                 </property>
@@ -1746,36 +1405,36 @@
               </item>
              </layout>
             </item>
-            <item row="6" column="0">
+            <item row="5" column="0">
              <widget class="QLabel" name="label_acq_delay">
               <property name="text">
                <string>Acquisition delay</string>
               </property>
              </widget>
             </item>
-            <item row="6" column="1">
+            <item row="5" column="1">
              <layout class="QHBoxLayout" name="horizontalLayout">
               <item>
-               <widget class="QSpinBox" name="_gen_acquisition_delay_ns">
-                <property name="maximumSize">
-                 <size>
-                  <width>100</width>
-                  <height>100</height>
-                 </size>
-                </property>
-                <property name="minimum">
-                 <number>0</number>
-                </property>
-                <property name="maximum">
-                 <number>10000</number>
-                </property>
-                <property name="singleStep">
-                 <number>100</number>
-                </property>
-                <property name="value">
-                 <number>500</number>
-                </property>
-               </widget>
+                <widget class="QSpinBox" name="_gen_acquisition_delay_ns">
+                 <property name="maximumSize">
+                  <size>
+                   <width>100</width>
+                   <height>100</height>
+                  </size>
+                 </property>
+                 <property name="minimum">
+                  <number>0</number>
+                 </property>
+                 <property name="maximum">
+                  <number>10000</number>
+                 </property>
+                 <property name="singleStep">
+                  <number>100</number>
+                 </property>
+                 <property name="value">
+                  <number>500</number>
+                 </property>
+                </widget>
               </item>
               <item>
                <widget class="QLabel" name="label_acq_delay_ns">
@@ -1786,25 +1445,13 @@
               </item>
              </layout>
             </item>
-<<<<<<< HEAD
-            <item row="7" column="0">
-             <widget class="QLabel" name="label_blank">
-=======
             <item row="6" column="0">
              <widget class="QLabel" name="label_line_margin">
->>>>>>> 9e751fca
               <property name="text">
                <string>Line margin</string>
               </property>
              </widget>
             </item>
-<<<<<<< HEAD
-            <item row="7" column="1">
-             <layout class="QHBoxLayout" name="horizontalLayout_markers"/>
-            </item>
-            <item row="8" column="0">
-             <widget class="QLabel" name="label_markers">
-=======
             <item row="6" column="1">
              <layout class="QHBoxLayout" name="horizontalLayout">
               <item>
@@ -1843,48 +1490,11 @@
             </item>
             <item row="7" column="0">
              <widget class="QLabel" name="label_bias_T">
->>>>>>> 9e751fca
               <property name="text">
                <string>Bias-T RC time</string>
               </property>
              </widget>
             </item>
-<<<<<<< HEAD
-            <item row="8" column="1">
-             <layout class="QHBoxLayout" name="horizontalLayout_markers_checks"/>
-            </item>
-            <item row="2" column="0">
-             <widget class="QLabel" name="label_30">
-              <property name="text">
-               <string># of columns</string>
-              </property>
-             </widget>
-            </item>
-            <item row="2" column="1">
-             <widget class="QSpinBox" name="_n_columns">
-              <property name="sizePolicy">
-               <sizepolicy hsizetype="Preferred" vsizetype="Fixed">
-                <horstretch>0</horstretch>
-                <verstretch>0</verstretch>
-               </sizepolicy>
-              </property>
-              <property name="maximumSize">
-               <size>
-                <width>100</width>
-                <height>16777215</height>
-               </size>
-              </property>
-              <property name="minimum">
-               <number>1</number>
-              </property>
-              <property name="maximum">
-               <number>4</number>
-              </property>
-              <property name="value">
-               <number>2</number>
-              </property>
-             </widget>
-=======
             <item row="7" column="1">
              <layout class="QHBoxLayout" name="horizontalLayout">
               <item>
@@ -1920,7 +1530,6 @@
                </widget>
               </item>
              </layout>
->>>>>>> 9e751fca
             </item>
             <item row="8" column="0">
              <widget class="QLabel" name="label_blank">
