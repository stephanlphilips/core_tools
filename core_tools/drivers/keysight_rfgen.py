from qcodes.instrument.base import Instrument
from qcodes.utils.validators import Bool, Numbers
from functools import partial
import logging
from keysight_fpga.sd1.dig_iq import load_iq_image

class keysight_rfgen(Instrument):
    """
    Qcodes driver for the Keysight RF generation and demodulation.

    Args:
        name (str): name of the instrument.
        awg_channel_los (dict): dict of tuples. keys indicate readable lo names.
            each tuple is of the form: (awg_name, channel, amplitude, frequency, enable)
        awg_dict (dict): dict of awg modules, typically output of pulselib.awg_devices
        dig (qcodes instrument): digitizer instrument.
        dig_channel_los (list of tuples): list of tuples with the demod channels.
            each tuple is of the form: (lo_key, channel_number, hardware_channel, IF, IF_band, phase)
                lo_key: same key as in awg_channel_los creates a link when sweeping freq
                channel_number: digitizer DAQ channel used to read data from
                hardware_channel: hardware input channel to be demod (1-4)
                IF: optional intermediate frequency demodulation, i.e. difference between awg and digi.
                IF_band: -1 for lower band, 1 for upper band.
                phase: phase of digitizer LO

    """

    def __init__(self, name, awg_channel_los, awg_dict, dig, dig_channel_los, **kwargs):
        super().__init__(name, **kwargs)

        self.awg_dict = awg_dict
        self.dig = dig
        self._los = []
<<<<<<< HEAD
        
        self._dig_lo_settings = dict()
        self._awg_lo_settings = dict()
         
=======

        self._dig_lo_settings = dict()
        self._awg_lo_settings = dict()

>>>>>>> 9e751fca
        for (lo_key, (awg_name, channel, amp, freq, enab)) in awg_channel_los.items():
            lo = self.generate_lo(lo_key, awg_name, channel, amp, freq, enab)

            logging.info(f'setting channel {channel} of awg {awg_name} as lo with id {lo}')

            awg = self.awg_dict[awg_name]
            awg.set_lo_mode(channel, True)

        self.set_dig_lo_settings(dig_channel_los)

        for (lo_key, (awg_name, channel, amp, freq, enab)) in awg_channel_los.items():
            self.add_parameter(f'freq_{lo_key}',
                               label = f'frequency of lo {lo} on channel {channel} of awg {awg_name}',
                               initial_value = freq,
                               set_cmd = partial(self.set_freq, lo_key),
                               get_cmd = partial(self.get_freq, lo_key),
                               vals=Numbers(),
                               docstring='sets frequency')

            self.add_parameter(f'amp_{lo_key}',
                               label = f'amplitude of lo {lo} on channel {channel} of awg {awg_name}',
                               initial_value = amp,
                               set_cmd = partial(self.set_amp, lo_key),
                               get_cmd = partial(self.get_amp, lo_key),
                               vals=Numbers(),
                               docstring='sets amplitude')

            self.add_parameter(f'phase_{lo_key}',
                               label = f'phase of lo {lo} for demodulation in digitizer',
                               initial_value = 0,
                               set_cmd = partial(self.set_phase, lo_key),
                               get_cmd = partial(self.get_phase, lo_key),
                               vals=Numbers(),
                               docstring='sets phase')

            self.add_parameter(f'enable_{lo_key}',
                               label = f'enable of lo {lo} on channel {channel} of awg {awg_name}',
                               initial_value = enab,
                               set_cmd = partial(self.set_enab, lo_key),
                               get_cmd = partial(self.get_enab, lo_key),
                               vals=Bool(),
                               docstring='enables output')
<<<<<<< HEAD
        
        self.set_dig_lo_settings(dig_channel_los)
    
    @property
    def all_los(self):
        return list(self._awg_lo_settings.keys())
    
=======


    @property
    def all_los(self):
        return list(self._awg_lo_settings.keys())

>>>>>>> 9e751fca
    @property
    def lo_status(self):
        result = dict()
        for lo_key in self.all_los:
            param = getattr(self, f'enable_{lo_key}')
            result[lo_key] = param()
        return result
<<<<<<< HEAD
            
    @property
    def all_params(self):
        return list(self.parameters.values())[1:]
    
=======

    @property
    def all_params(self):
        return list(self.parameters.values())[1:]

>>>>>>> 9e751fca
    def set_amp(self, lo_key, amp):
        self._awg_lo_settings[lo_key][3] = amp
        self.write_awg_settings(lo_key)

    def get_amp(self, lo_key):
        return self._awg_lo_settings[lo_key][3]

    def set_freq(self, lo_key, freq):
        self._awg_lo_settings[lo_key][4] = freq
        self.write_awg_settings(lo_key)
        self.write_dig_settings(lo_key)

    def get_freq(self, lo_key):
        return self._awg_lo_settings[lo_key][4]

    def set_phase(self, lo_key, phase):
        self._dig_lo_settings[lo_key][4] = phase
        self.write_dig_settings(lo_key)

    def get_phase(self, lo_key):
        return self._dig_lo_settings[lo_key][4]

    def set_enab(self, lo_key, enab):
        self._awg_lo_settings[lo_key][5] = enab
        self.write_awg_settings(lo_key)

    def get_enab(self, lo_key):
        return self._awg_lo_settings[lo_key][5]

    def write_awg_settings(self, lo_key):
        awg_name = self._awg_lo_settings[lo_key][0]
        channel = self._awg_lo_settings[lo_key][1]
        lo = self._awg_lo_settings[lo_key][2]
        amp = self._awg_lo_settings[lo_key][3]
        freq = self._awg_lo_settings[lo_key][4]
        enab = self._awg_lo_settings[lo_key][5]
        self.awg_dict[awg_name].config_lo(channel, lo, enab, freq, amp)

    def change_input_channel(self, lo_key, input_channel):
<<<<<<< HEAD
        old_settings = self._dig_lo_settings[lo_key][0]
        new_settings = (old_settings[0], input_channel, old_settings[2], old_settings[3])
        self._dig_lo_settings[lo_key] = [new_settings]
=======
        self._dig_lo_settings[lo_key][1] = input_channel
>>>>>>> 9e751fca
        self.write_dig_settings(lo_key)

    def write_dig_settings(self, lo_key):
        freq = self._awg_lo_settings[lo_key][4]
<<<<<<< HEAD
        for (channel, hw_channel, ifreq, ifreq_band) in self._dig_lo_settings[lo_key]:
            self.dig.set_lo(channel, freq + ifreq_band * ifreq, 0, input_channel = hw_channel)
    
    def set_dig_lo_settings(self, dig_channel_los):
        # empty old dict
        for key in self._dig_lo_settings.keys():
            self._dig_lo_settings[key] = []
        
        load_iq_image(self.dig.SD_AIN)
        self.dig.set_acquisition_mode(2)
        for (lo_key, channel, hw_channel, ifreq, ifreq_band) in dig_channel_los:
            self._dig_lo_settings.setdefault(lo_key, []).append((channel, hw_channel, ifreq, ifreq_band))
            self.write_dig_settings(lo_key)
    
=======
        channel, hw_channel, ifreq, ifreq_band, phase = self._dig_lo_settings[lo_key]
        self.dig.set_lo(channel, freq + ifreq_band * ifreq, phase, input_channel=hw_channel)

    def set_dig_lo_settings(self, dig_channel_los):
        # empty old dict
        for key in self._dig_lo_settings.keys():
            self._dig_lo_settings[key] = ()

        load_iq_image(self.dig.SD_AIN)
        self.dig.set_acquisition_mode(2)
        for (lo_key, channel, hw_channel, ifreq, ifreq_band, *arg) in dig_channel_los:
            phase = arg[0] if len(arg) > 0 else 0.0
            self._dig_lo_settings[lo_key] = [channel, hw_channel, ifreq, ifreq_band, phase]
            self.write_dig_settings(lo_key)

>>>>>>> 9e751fca
    def generate_lo(self, lo_key, awg_name, channel, amp, freq, enab):
        prev_los = [awg_set[2] for awg_set in self._awg_lo_settings.values() if
                    awg_set[0] == awg_name and awg_set[1] == channel]
        lo = max(prev_los, default = -1) + 1
        self._awg_lo_settings[lo_key] = [awg_name, channel, lo, amp, freq, enab]
        self._dig_lo_settings.setdefault(lo_key, [])
        return lo
<|MERGE_RESOLUTION|>--- conflicted
+++ resolved
@@ -31,17 +31,10 @@
         self.awg_dict = awg_dict
         self.dig = dig
         self._los = []
-<<<<<<< HEAD
-        
-        self._dig_lo_settings = dict()
-        self._awg_lo_settings = dict()
-         
-=======
 
         self._dig_lo_settings = dict()
         self._awg_lo_settings = dict()
 
->>>>>>> 9e751fca
         for (lo_key, (awg_name, channel, amp, freq, enab)) in awg_channel_los.items():
             lo = self.generate_lo(lo_key, awg_name, channel, amp, freq, enab)
 
@@ -84,22 +77,12 @@
                                get_cmd = partial(self.get_enab, lo_key),
                                vals=Bool(),
                                docstring='enables output')
-<<<<<<< HEAD
-        
-        self.set_dig_lo_settings(dig_channel_los)
-    
-    @property
-    def all_los(self):
-        return list(self._awg_lo_settings.keys())
-    
-=======
 
 
     @property
     def all_los(self):
         return list(self._awg_lo_settings.keys())
 
->>>>>>> 9e751fca
     @property
     def lo_status(self):
         result = dict()
@@ -107,19 +90,11 @@
             param = getattr(self, f'enable_{lo_key}')
             result[lo_key] = param()
         return result
-<<<<<<< HEAD
-            
-    @property
-    def all_params(self):
-        return list(self.parameters.values())[1:]
-    
-=======
 
     @property
     def all_params(self):
         return list(self.parameters.values())[1:]
 
->>>>>>> 9e751fca
     def set_amp(self, lo_key, amp):
         self._awg_lo_settings[lo_key][3] = amp
         self.write_awg_settings(lo_key)
@@ -159,33 +134,11 @@
         self.awg_dict[awg_name].config_lo(channel, lo, enab, freq, amp)
 
     def change_input_channel(self, lo_key, input_channel):
-<<<<<<< HEAD
-        old_settings = self._dig_lo_settings[lo_key][0]
-        new_settings = (old_settings[0], input_channel, old_settings[2], old_settings[3])
-        self._dig_lo_settings[lo_key] = [new_settings]
-=======
         self._dig_lo_settings[lo_key][1] = input_channel
->>>>>>> 9e751fca
         self.write_dig_settings(lo_key)
 
     def write_dig_settings(self, lo_key):
         freq = self._awg_lo_settings[lo_key][4]
-<<<<<<< HEAD
-        for (channel, hw_channel, ifreq, ifreq_band) in self._dig_lo_settings[lo_key]:
-            self.dig.set_lo(channel, freq + ifreq_band * ifreq, 0, input_channel = hw_channel)
-    
-    def set_dig_lo_settings(self, dig_channel_los):
-        # empty old dict
-        for key in self._dig_lo_settings.keys():
-            self._dig_lo_settings[key] = []
-        
-        load_iq_image(self.dig.SD_AIN)
-        self.dig.set_acquisition_mode(2)
-        for (lo_key, channel, hw_channel, ifreq, ifreq_band) in dig_channel_los:
-            self._dig_lo_settings.setdefault(lo_key, []).append((channel, hw_channel, ifreq, ifreq_band))
-            self.write_dig_settings(lo_key)
-    
-=======
         channel, hw_channel, ifreq, ifreq_band, phase = self._dig_lo_settings[lo_key]
         self.dig.set_lo(channel, freq + ifreq_band * ifreq, phase, input_channel=hw_channel)
 
@@ -201,7 +154,6 @@
             self._dig_lo_settings[lo_key] = [channel, hw_channel, ifreq, ifreq_band, phase]
             self.write_dig_settings(lo_key)
 
->>>>>>> 9e751fca
     def generate_lo(self, lo_key, awg_name, channel, amp, freq, enab):
         prev_los = [awg_set[2] for awg_set in self._awg_lo_settings.values() if
                     awg_set[0] == awg_name and awg_set[1] == channel]
