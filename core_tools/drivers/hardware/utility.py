--- conflicted
+++ resolved
@@ -16,7 +16,7 @@
     '''
     load_virtual_gate_matrix_from_snapshot(load_by_id(ds_id).snapshot, hardware_name)
 
-def load_virtual_gate_matrix_from_snapshot(snapshot, hardware_name, no_norm=False):
+def load_virtual_gate_matrix_from_snapshot(snapshot, hardware_name, no_norm=True):
     '''
     load virtual gate matrix from a existing datasset.
 
@@ -29,24 +29,16 @@
     print('Loading  virtual gates matrices from dataset:')
 
     for key, value in virtual_gates.items():
-<<<<<<< HEAD
-        try:
-            matrix = value['virtual_gate_matrix_no_norm'].replace('\n', '').replace('[', '').replace(']', '')
-        except:
-            print('no old style matrix found, trying new style')
-            matrix = value['virtual_gate_matrix'].replace('\n', '').replace('[', '').replace(']', '')
-=======
         if no_norm:
             try:
-                matrix = value['virtual_gate_matrix_no_norm'].replace('\n', '').replace('[', '').replace(']', '')
+                matrix = value['virtual_gate_matrix_no_norm']
             except:
                 print('no old style matrix found, trying new style')
                 matrix = value['virtual_gate_matrix']
         else:
             matrix = value['virtual_gate_matrix']
-        
-        matrix.replace('\n', '').replace('[', '').replace(']', '')
->>>>>>> b6337505
+
+        matrix = matrix.replace('\n', '').replace('[', '').replace(']', '')
         mat = np.loadtxt(StringIO(matrix), delimiter=',')
         mat = mat.reshape([int(np.sqrt(mat.size)), int(np.sqrt(mat.size))])
 
