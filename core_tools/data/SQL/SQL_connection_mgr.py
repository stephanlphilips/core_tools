import sqlite3
from core_tools.data.SQL.connect import SQL_conn_info_local, SQL_conn_info_remote, sample_info
from core_tools.data.SQL.queries.dataset_creation_queries import (
        sample_info_queries,
        measurement_overview_queries,
        measurement_parameters_queries)
from core_tools.data.SQL.queries.dataset_sync_queries import sync_mgr_queries
import psycopg2
import time
import logging

logger = logging.getLogger(__name__)

def to_bytes(x):
    return bytes(x)

def memory_from_blob(x):
    return memoryview(x)

sqlite3.register_converter("BYTEA", memory_from_blob)
sqlite3.register_adapter("BYTEA", to_bytes)


class SQL_database_init:
    conn_local = None
    conn_remote = None

    def _connect(self):
        self.SQL_conn_info_local = SQL_conn_info_local
        self.SQL_conn_info_remote = SQL_conn_info_remote
        self.sample_info = sample_info

        if self.conn_local is None:
<<<<<<< HEAD
            if not SQL_conn_info_local.is_sqlite:
                self.conn_local = psycopg2.connect(
                    dbname=SQL_conn_info_local.dbname,
                    user=SQL_conn_info_local.user,
                    password=SQL_conn_info_local.passwd,
                    host=SQL_conn_info_local.host,
                    port=SQL_conn_info_local.port,
                )
            else:
                self.conn_local = sqlite3.connect(
                    database=SQL_conn_info_local.dbname,
                    detect_types=sqlite3.PARSE_DECLTYPES,
                )
                self.conn_local.isolation_level='DEFERRED'
        if self.conn_remote is None:
            if not SQL_conn_info_remote.is_sqlite:
                self.conn_remote = psycopg2.connect(
                    dbname=SQL_conn_info_remote.dbname,
                    user=SQL_conn_info_remote.user,
                    password=SQL_conn_info_remote.passwd,
                    host=SQL_conn_info_remote.host,
                    port=SQL_conn_info_remote.port,
                )
            else:
                self.conn_remote = sqlite3.connect(
                    database=SQL_conn_info_remote.dbname,
                    detect_types=sqlite3.PARSE_DECLTYPES,
                )
                self.conn_local.isolation_level='DEFERRED'
=======
            self.conn_local = psycopg2.connect(dbname=SQL_conn_info_local.dbname, user=SQL_conn_info_local.user,
                password=SQL_conn_info_local.passwd, host=SQL_conn_info_local.host, port=SQL_conn_info_local.port,
                gssencmode="disable")
        if self.conn_remote is None:
            self.conn_remote = psycopg2.connect(dbname=SQL_conn_info_remote.dbname, user=SQL_conn_info_remote.user,
                password=SQL_conn_info_remote.passwd, host=SQL_conn_info_remote.host, port=SQL_conn_info_remote.port,
                gssencmode="disable")
>>>>>>> df4b2231

    def _disconnect(self):
        if self.conn_local is not None:
            self.conn_local.close()
            self.conn_local = None
        if self.conn_remote is not None:
            self.conn_remote.close()
            self.conn_remote = None

    @property
    def local_conn_active(self):
        if self.SQL_conn_info_local.host == 'localhost':
            return True
        return False

    @property
    def remote_conn_active(self):
        if self.SQL_conn_info_remote.host != 'localhost':
            return True
        return False


class SQL_database_manager(SQL_database_init):
    __instance = None

    def __new__(cls):
        def _closed(conn):
            return getattr(conn, "closed", False)

        if SQL_database_manager.__instance is not None:
            db_mgr = SQL_database_manager.__instance
            # check connections not closed
            if (db_mgr.conn_local is None or _closed(db_mgr.conn_local)
                or db_mgr.conn_remote is None or _closed(db_mgr.conn_remote)):
                db_mgr._disconnect()
                SQL_database_manager.__instance = None
                logger.warning('Closed connections. Retry connection.')

        if SQL_database_manager.__instance is None:
            SQL_database_manager.__instance = object.__new__(cls)
            db_mgr = SQL_database_manager.__instance
            try:
                SQL_database_init._connect(db_mgr)
            except Exception:
                logger.error('Failed to connect to database', exc_info=True)
                # could not connect, for example wrong password, reset class instance
                SQL_database_manager.__instance = None
                raise

            if (not db_mgr.SQL_conn_info_local.readonly
                and SQL_conn_info_local.host == "localhost"):
                    conn_local = db_mgr.conn_local
                    sample_info_queries.generate_table(conn_local)
                    sample_info_queries.add_sample(conn_local)

                    measurement_overview_queries.generate_table(conn_local)
                    measurement_overview_queries.update_local_table(conn_local)
                    measurement_parameters_queries.generate_table(conn_local)
                    conn_local.commit()
        return SQL_database_manager.__instance

    @classmethod
    def disconnect(cls):
        if SQL_database_manager.__instance is not None:
            SQL_database_manager.__instance._disconnect()

    def init_server(self):
        if SQL_conn_info_remote.host == "localhost":
            raise Exception("Remote server not configured")
        conn = self.conn_remote
        sample_info_queries.generate_table(conn)

        measurement_overview_queries.generate_table(conn)
        # measurement_overview_queries.update_local_table(conn)
        measurement_parameters_queries.generate_table(conn)
        conn.commit()


class SQL_sync_manager(SQL_database_init):
    __instance = None
    do_sync = True

    def __new__(cls):
        if SQL_sync_manager.__instance is None:
            SQL_sync_manager.__instance = object.__new__(cls)
            SQL_database_init._connect(SQL_sync_manager.__instance)

            if not (SQL_sync_manager.__instance.remote_conn_active
                    and SQL_sync_manager.__instance.remote_conn_active):
                raise ValueError('In order to start the sync manager, a local and remote connection need to be provided.')

            sample_info_queries.generate_table(SQL_sync_manager.__instance.conn_local)
            measurement_overview_queries.generate_table(SQL_sync_manager.__instance.conn_local)
            measurement_parameters_queries.generate_table(SQL_sync_manager.__instance.conn_local)

            sample_info_queries.generate_table(SQL_sync_manager.__instance.conn_remote)
            measurement_overview_queries.generate_table(SQL_sync_manager.__instance.conn_remote)
            measurement_parameters_queries.generate_table(SQL_sync_manager.__instance.conn_remote)
            SQL_sync_manager.__instance.conn_local.commit()
            SQL_sync_manager.__instance.conn_remote.commit()

        return SQL_sync_manager.__instance

    def rebuild_sample_info(self, remote=True):
        conn = self.conn_remote if remote else self.conn_local
        sample_info_list = sync_mgr_queries.get_sample_info_from_measurements(conn)
        # sync_mgr_queries.delete_all_sample_info_overview(conn)
        self.log(f'Adding {len(sample_info_list)} entries to sample_info_overview')
        for entry in sample_info_list:
            project, set_up, sample = entry
            self.log(f"  adding {entry}")
            sample_info_queries.add_sample(conn, project, set_up, sample)
        conn.commit()

    def run(self):
        while self.do_sync == True:
            sample_info_list = sync_mgr_queries.get_sample_info_list(self.conn_remote)
            uuid_update_list = sync_mgr_queries.get_sync_items_raw_data(self)

            for i in range(len(uuid_update_list)):
                uuid = uuid_update_list[i]
                self.log(f'updating raw data {i} of {len(uuid_update_list)}')
                sync_mgr_queries.sync_raw_data(self, uuid)

            if len(uuid_update_list) == 0:
                self.log('no raw data to update')

            uuid_update_list = sync_mgr_queries.get_sync_items_meas_table(self)

            for i in range(0,len(uuid_update_list)):
                uuid = uuid_update_list[i]
                self.log(f'updating table entry {i} of {len(uuid_update_list)}')
                sync_mgr_queries.sync_table(self, uuid, sample_info_list=sample_info_list)
            if len(uuid_update_list) == 0:
                self.log('no entries to update')

            time.sleep(2)

    def log(self, message):
        print(message)
        logger.info(message)
<|MERGE_RESOLUTION|>--- conflicted
+++ resolved
@@ -31,7 +31,6 @@
         self.sample_info = sample_info
 
         if self.conn_local is None:
-<<<<<<< HEAD
             if not SQL_conn_info_local.is_sqlite:
                 self.conn_local = psycopg2.connect(
                     dbname=SQL_conn_info_local.dbname,
@@ -39,6 +38,7 @@
                     password=SQL_conn_info_local.passwd,
                     host=SQL_conn_info_local.host,
                     port=SQL_conn_info_local.port,
+                    gssencmode="disable")
                 )
             else:
                 self.conn_local = sqlite3.connect(
@@ -54,6 +54,7 @@
                     password=SQL_conn_info_remote.passwd,
                     host=SQL_conn_info_remote.host,
                     port=SQL_conn_info_remote.port,
+                    gssencmode="disable"
                 )
             else:
                 self.conn_remote = sqlite3.connect(
@@ -61,15 +62,6 @@
                     detect_types=sqlite3.PARSE_DECLTYPES,
                 )
                 self.conn_local.isolation_level='DEFERRED'
-=======
-            self.conn_local = psycopg2.connect(dbname=SQL_conn_info_local.dbname, user=SQL_conn_info_local.user,
-                password=SQL_conn_info_local.passwd, host=SQL_conn_info_local.host, port=SQL_conn_info_local.port,
-                gssencmode="disable")
-        if self.conn_remote is None:
-            self.conn_remote = psycopg2.connect(dbname=SQL_conn_info_remote.dbname, user=SQL_conn_info_remote.user,
-                password=SQL_conn_info_remote.passwd, host=SQL_conn_info_remote.host, port=SQL_conn_info_remote.port,
-                gssencmode="disable")
->>>>>>> df4b2231
 
     def _disconnect(self):
         if self.conn_local is not None:
