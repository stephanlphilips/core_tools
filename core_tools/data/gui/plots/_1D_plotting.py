--- conflicted
+++ resolved
@@ -34,11 +34,7 @@
 
         self.widget = QtWidgets.QWidget()
         self.layout = QtWidgets.QVBoxLayout()
-<<<<<<< HEAD
-        
-=======
 
->>>>>>> f57318d1
         self.plot = pg.PlotWidget()
         self.label = QtWidgets.QLabel()
         self.label.setAlignment(QtCore.Qt.AlignRight)
