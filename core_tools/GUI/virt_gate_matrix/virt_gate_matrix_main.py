from typing import List
from core_tools.GUI.virt_gate_matrix.virt_gate_matrix_window import Ui_MainWindow
from PyQt5 import QtCore, QtGui, QtWidgets
from functools import partial

import numpy as np


def inv_cap_to_cap_mat(inv_cap):
    '''
    convert the normalized inverted capacitance matrix to the capacitance matrix.

    Args:
        inv_cap (np.ndarray) : matrix representing the inverse of the capacitance of the dots.
    '''
    inv_cap_no_view = np.asarray(inv_cap)
    cap = np.linalg.inv(inv_cap_no_view)
    return cap

def cap_to_inv_cap_mat(cap):
    '''
    convert capacitance matrix to the normalized inverted capacitance matrix.

    Args:
        inv_cap (np.ndarray) : matrix representing the inverse of the capacitance of the dots (normalized).
    '''
    cap_no_view = np.asarray(cap)
    return np.linalg.inv(cap_no_view)

class virt_gate_matrix_GUI(QtWidgets.QMainWindow, Ui_MainWindow):
    """docstring for virt_gate_matrix_GUI"""
    def __init__(self, gates_object, pulse_lib):
        self.gates = []
        self.gates_object = gates_object
        self.AWG_attentuation_local_data = dict()
        self.timers =list()
        self.stepsize = 0.001
        instance_ready = True

        self.pulse_lib = pulse_lib
        # Use attenuation table from the hardware object
        # hardware object is now data owner. Where needed changes should be reloaded to pulse_lib
        hardware = self.gates_object.hardware
        self.pulse_lib.load_hardware(hardware)

        # set graphical user interface
        self.app = QtCore.QCoreApplication.instance()
        if self.app is None:
            instance_ready = False
            self.app = QtWidgets.QApplication([])

        super(QtWidgets.QMainWindow, self).__init__()
        self.setupUi(self)

<<<<<<< HEAD
        for gate in hardware.AWG_to_dac_conversion.keys():
=======
        if hasattr(hardware, 'AWG_to_dac_conversion'):
            # old harware class
            gates = hardware.AWG_to_dac_conversion.keys() 
        else:
            # new hardware class
            gates = hardware.awg2dac_ratios.keys()
        for gate in gates:
>>>>>>> b6337505
            if gate not in pulse_lib.marker_channels:
                self.add_gate(gate)

        self.add_spacer()

        for virtual_gate_set in hardware.virtual_gates:
            self._add_matrix(virtual_gate_set)

        self.show()
        if instance_ready == False:
            self.app.exec()

    def add_gate(self, gate_name):
        gate = QtWidgets.QLabel(self.scrollAreaWidgetContents)
        sizePolicy = QtWidgets.QSizePolicy(QtWidgets.QSizePolicy.Preferred, QtWidgets.QSizePolicy.Fixed)
        sizePolicy.setHorizontalStretch(0)
        sizePolicy.setVerticalStretch(0)
        sizePolicy.setHeightForWidth(gate.sizePolicy().hasHeightForWidth())
        gate.setSizePolicy(sizePolicy)
        gate.setMinimumSize(QtCore.QSize(0, 26))
        font = QtGui.QFont()
        font.setPointSize(11)
        gate.setFont(font)
        gate.setLayoutDirection(QtCore.Qt.RightToLeft)
        gate.setAutoFillBackground(False)
        gate.setAlignment(QtCore.Qt.AlignRight|QtCore.Qt.AlignTrailing|QtCore.Qt.AlignVCenter)
        gate.setObjectName(gate_name)
        self.verticalLayout_2.addWidget(gate)
        _translate = QtCore.QCoreApplication.translate
        gate.setText(_translate("MainWindow", gate_name))
        self.gates.append(gate)

        v_ratio_value = self.gates_object.hardware.AWG_to_dac_conversion[gate_name]

        v_ratio = QtWidgets.QDoubleSpinBox(self.scrollAreaWidgetContents)
        v_ratio.setObjectName("v_ratio")
        v_ratio.setDecimals(3)
        v_ratio.setMaximum(1.0)
        v_ratio.setSingleStep(0.01)
        v_ratio.setMinimumSize(QtCore.QSize(0, 26))

        v_ratio.setValue(v_ratio_value)

        v_ratio.valueChanged.connect(partial(self.update_v_ratio, gate_name))
        self.verticalLayout_4.addWidget(v_ratio)

        db_ratio = QtWidgets.QDoubleSpinBox(self.scrollAreaWidgetContents)
        db_ratio.setObjectName("db_ratio")
        db_ratio.setMaximum(0.0)
        db_ratio.setMinimum(-100.0)
        db_ratio.setMinimumSize(QtCore.QSize(0, 26))

        db_ratio.setValue(20*np.log10(v_ratio_value))
        db_ratio.valueChanged.connect(partial(self.update_db_ratio, gate_name))
        self.verticalLayout_3.addWidget(db_ratio)

        self.AWG_attentuation_local_data[gate_name] = (v_ratio, db_ratio)

    def update_db_ratio(self, gate_name):
        '''
        On change of the db ratio, update the voltage ratio to the corresponding value + update in the virtual gate matrixes.

        Args:
            gate_name (str) : name of the gate the is being updated
        '''

        v_ratio, db_ratio = self.AWG_attentuation_local_data[gate_name]
        v_ratio_value = 10**(db_ratio.value()/20)
        v_ratio.setValue(v_ratio_value)
        self.update_awg_attenuation(gate_name, v_ratio_value)

    def update_v_ratio(self, gate_name):
        '''
        On change of the voltage ratio, update the db ratio to the corresponding value + update in the virtual gate matrixes.

        Args:
            gate_name (str) : name of the gate the is being updated
        '''

        v_ratio, db_ratio = self.AWG_attentuation_local_data[gate_name]
        db_ratio_value = 20*np.log10(v_ratio.value())
        db_ratio.setValue(db_ratio_value)

        self.update_awg_attenuation(gate_name, v_ratio.value())

    def update_awg_attenuation(self, gate_name, v_ratio):
        hardware = self.gates_object.hardware
        hardware.AWG_to_dac_conversion[gate_name] = v_ratio
        try:
            hardware.sync_data()
        except:
            pass
        self.pulse_lib.load_hardware(hardware)

    def add_spacer(self):
        spacerItem = QtWidgets.QSpacerItem(20, 40, QtWidgets.QSizePolicy.Minimum, QtWidgets.QSizePolicy.Expanding)
        self.verticalLayout_2.addItem(spacerItem)
        spacerItem1 = QtWidgets.QSpacerItem(30, 1, QtWidgets.QSizePolicy.Expanding, QtWidgets.QSizePolicy.Minimum)
        self.verticalLayout_2.addItem(spacerItem1)

        spacerItem2 = QtWidgets.QSpacerItem(20, 40, QtWidgets.QSizePolicy.Minimum, QtWidgets.QSizePolicy.Expanding)
        self.verticalLayout_4.addItem(spacerItem2)
        spacerItem3 = QtWidgets.QSpacerItem(30, 1, QtWidgets.QSizePolicy.Expanding, QtWidgets.QSizePolicy.Minimum)
        self.verticalLayout_4.addItem(spacerItem3)


        spacerItem4 = QtWidgets.QSpacerItem(20, 40, QtWidgets.QSizePolicy.Minimum, QtWidgets.QSizePolicy.Expanding)
        self.verticalLayout_3.addItem(spacerItem4)
        spacerItem5 = QtWidgets.QSpacerItem(30, 1, QtWidgets.QSizePolicy.Expanding, QtWidgets.QSizePolicy.Minimum)
        self.verticalLayout_3.addItem(spacerItem5)

    def _add_matrix(self, virtual_gate_set):
        '''
        add a matrix to the gui.

        Args:
            virtual_gate_set (virtual_gate) : virtual gate object where to fetch the data from
        '''
        Virtual_gates_matrix = QtWidgets.QWidget()
        # Virtual_gates_matrix.setObjectName("Virtual_gates_matrix")
        gridLayout = QtWidgets.QGridLayout(Virtual_gates_matrix)
        # gridLayout_3.setObjectName("gridLayout_3")
        self.tabWidget.addTab(Virtual_gates_matrix, virtual_gate_set.name)

        _translate = QtCore.QCoreApplication.translate
        tableWidget = QtWidgets.QTableWidget(Virtual_gates_matrix)
        self.tablewid = tableWidget
        sizePolicy = QtWidgets.QSizePolicy(QtWidgets.QSizePolicy.Expanding, QtWidgets.QSizePolicy.Expanding)
        sizePolicy.setHorizontalStretch(0)
        sizePolicy.setVerticalStretch(0)
        sizePolicy.setHeightForWidth(tableWidget.sizePolicy().hasHeightForWidth())
        tableWidget.setSizePolicy(sizePolicy)
        font = QtGui.QFont()
        font.setPointSize(12)
        tableWidget.setFont(font)
        tableWidget.setColumnCount(len(virtual_gate_set))
        tableWidget.setObjectName("virtgates")
        tableWidget.setRowCount(len(virtual_gate_set))
        for i in range(len(virtual_gate_set)):
            item = QtWidgets.QTableWidgetItem()
            tableWidget.setHorizontalHeaderItem(i, item)
            item.setText(_translate("MainWindow", virtual_gate_set.virtual_gate_names[i]))

            item = QtWidgets.QTableWidgetItem()
            tableWidget.setVerticalHeaderItem(i, item)
            item.setText(_translate("MainWindow", virtual_gate_set.real_gate_names[i]))

        tableWidget.horizontalHeader().setDefaultSectionSize(45)
        tableWidget.horizontalHeader().setMaximumSectionSize(100)
        tableWidget.horizontalHeader().setMinimumSectionSize(30)
        tableWidget.verticalHeader().setDefaultSectionSize(20)
        gridLayout.addWidget(tableWidget, 0, 0, 1, 1)

        update_list = []
        for i in range(len(virtual_gate_set)):
            for j in range(len(virtual_gate_set)):
                doubleSpinBox = QtWidgets.QDoubleSpinBox()
                sizePolicy = QtWidgets.QSizePolicy(QtWidgets.QSizePolicy.Maximum, QtWidgets.QSizePolicy.Fixed)
                sizePolicy.setHorizontalStretch(0)
                sizePolicy.setVerticalStretch(0)
                sizePolicy.setHeightForWidth(doubleSpinBox.sizePolicy().hasHeightForWidth())
                font = QtGui.QFont()
                font.setPointSize(10)
                doubleSpinBox.setFont(font)
                doubleSpinBox.setSizePolicy(sizePolicy)
                doubleSpinBox.setMinimumSize(QtCore.QSize(30, 0))
                doubleSpinBox.setMaximumSize(QtCore.QSize(100, 50))
                doubleSpinBox.setWrapping(False)
                doubleSpinBox.setFrame(False)
                doubleSpinBox.setButtonSymbols(QtWidgets.QAbstractSpinBox.NoButtons)
                doubleSpinBox.setPrefix("")
                doubleSpinBox.setMaximum(5.0)
                doubleSpinBox.setMinimum(-5.0)
                doubleSpinBox.setSingleStep(0.001)
                doubleSpinBox.setDecimals(3)
                doubleSpinBox.setContentsMargins(0,0,0,0)
                inverted_matrix = np.linalg.inv(virtual_gate_set.virtual_gate_matrix_no_norm)
                doubleSpinBox.setValue(inverted_matrix[i,j])
                doubleSpinBox.setObjectName("doubleSpinBox")
                doubleSpinBox.valueChanged.connect(partial(self.linked_result, virtual_gate_set.virtual_gate_matrix_no_norm, i, j, doubleSpinBox))
                update_list.append((i,j, doubleSpinBox))
                tableWidget.setCellWidget(i, j, doubleSpinBox)
                if i==0 and j==0:
                    self.temp =doubleSpinBox
        # make a timer to refresh the data in the plot when the matrix is changed externally.
        timer = QtCore.QTimer()
        timer.timeout.connect(partial(self.update_v_gates, virtual_gate_set.virtual_gate_matrix_no_norm, update_list))
        timer.start(2000)
        self.timers.append(timer)


    def linked_result(self, matrix, i, j, spin_box):
        matrix_no_view = matrix
        inv_cap = cap_to_inv_cap_mat(matrix)
        inv_cap[i,j] = spin_box.value()
        cap_mat = inv_cap_to_cap_mat(inv_cap)
        matrix_no_view[:, :] = cap_mat
        try:
            self.gates_object.hardware.sync_data()
        except:
            pass

    def update_v_gates(self, matrix, update_list):
        """ Update the virtual gate matrix elements

        Args:
            matrix: Array with new values
            update_list: List with GUI boxes
        """
        inv_cap = cap_to_inv_cap_mat(matrix)

        for i,j, spin_box in update_list:
            if not spin_box.hasFocus():
                # print(f'setting {i},{j} to {inv_cap[i,j]}')
                spin_box.setValue(inv_cap[i,j])


if __name__ == "__main__":
    import qcodes as qc

    from pulse_templates.demo_pulse_lib.virtual_awg import get_demo_lib
    from hardware_example import hardware6dot
    from core_tools.drivers.virtual_dac import virtual_dac
    from core_tools.drivers.gates import gates

    my_dac_1 = virtual_dac("dac_a", "virtual")
    my_dac_2 = virtual_dac("dac_b", "virtual")
    my_dac_3 = virtual_dac("dac_c", "virtual")
    my_dac_4 = virtual_dac("dac_d", "virtual")

    hw =  hardware6dot('test1')
    my_gates = gates("my_gates", hw, [my_dac_1, my_dac_2, my_dac_3, my_dac_4])
    pulse = get_demo_lib('six')

    ui = virt_gate_matrix_GUI(my_gates, pulse)<|MERGE_RESOLUTION|>--- conflicted
+++ resolved
@@ -52,9 +52,6 @@
         super(QtWidgets.QMainWindow, self).__init__()
         self.setupUi(self)
 
-<<<<<<< HEAD
-        for gate in hardware.AWG_to_dac_conversion.keys():
-=======
         if hasattr(hardware, 'AWG_to_dac_conversion'):
             # old harware class
             gates = hardware.AWG_to_dac_conversion.keys() 
@@ -62,7 +59,6 @@
             # new hardware class
             gates = hardware.awg2dac_ratios.keys()
         for gate in gates:
->>>>>>> b6337505
             if gate not in pulse_lib.marker_channels:
                 self.add_gate(gate)
 
