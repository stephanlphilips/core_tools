--- conflicted
+++ resolved
@@ -45,26 +45,18 @@
         self.setupUi(self)
 
         # add RF parameters
-<<<<<<< HEAD
-        try:
-=======
         if hasattr(self.gates_object.hardware, 'RF_source_names'):
->>>>>>> 284c072f
             for src_name in self.gates_object.hardware.RF_source_names:
                 inst = getattr(station, src_name)
                 for RFpar in self.gates_object.hardware.RF_params:
                     param = getattr(inst, RFpar)
                     self._add_RFset(param)
-<<<<<<< HEAD
-        except:
-            pass
         try:
-            for ks_param in self.keysight_rf.all_params:
-                self._add_RFset(ks_param)
+            if self.keysight_rf is not None:
+                for ks_param in self.keysight_rf.all_params:
+                    self._add_RFset(ks_param)
         except Exception as e:
             print(e)
-=======
->>>>>>> 284c072f
 
         # add real gates
         for gate_name in self.gates_object.hardware.dac_gate_map.keys():
