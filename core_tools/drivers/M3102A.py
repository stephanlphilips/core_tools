
from qcodes import Instrument, MultiParameter
from dataclasses import dataclass
from typing import Optional
import warnings
import logging
import time
import copy
from si_prefix import si_format

try:
    import keysightSD1
    # check whether SD1 version 2.x or 3.x
    is_sd1_3x = 'SD_SandBoxRegister' in dir(keysightSD1)
    if not is_sd1_3x:
        raise Exception('Old SD1 2.x is not supported anymore by M3102A driver')

    # import function for hvi2 downsampler FPGA image
    from keysight_fpga.sd1.dig_iq import config_channel, \
        is_iq_image_loaded, dig_set_lo, dig_set_input_channel, dig_set_downsampler

except:
    warnings.warn("\nM3102A needs Keysight AWG libraries. Please install if you need them.\n")



import numpy as np

def check_error(res, s=''):
    if (type(res) is int and res < 0):
        error = res
        msg = f'Keysight error: {keysightSD1.SD_Error.getErrorMessage(error)} ({error}) {s}'
        logging.error(msg)
    return res

"""
Minimalistic qcodes driver for the Keysight digizer card (M3102A)
Author : Stephan Philips (TuDelft)
"""

class MODES:
    """
    Modes to be operating in:
        NORMAL : normal / raw data
        AVERAGE : averaging / downsampling of traces
        IQ_DEMODULATION : IQ demodulation
        IQ_DEMOD_I_ONLY : IQ demodulation output I-only
        IQ_INPUT_SHIFTED_IQ_OUT : IQ input pair (1+2 or 3+4), phase shift and complex output on odd channel.
        IQ_INPUT_SHIFTED_I_OUT  : IQ input pair (1+2 or 3+4), phase shift and I value output on odd channel.

    The operating modes other than NORMAL require an FPGA image.
    """
    NORMAL = 0
    AVERAGE = 1
    IQ_DEMODULATION = 2
    IQ_DEMOD_I_ONLY = 3
    IQ_INPUT_SHIFTED_IQ_OUT = 4
    IQ_INPUT_SHIFTED_I_OUT = 5


class OPERATION_MODES:
    """
    Modes for operation
        SOFT_TRG : use software triggers (does call start and trigger in software)
        ANALOG_TRG : use external triggering (does call start digitizer)
        HVI_TRG : use HVI for triggering (no calls done)
    """
    SOFT_TRG = 0
    ANALOG_TRG = 1
    HVI_TRG = 2


class DATA_MODE:
    """
    Mode of handling data. Determines what will be saved.
        FULL : no averaging at all, get back full output data
        AVERAGE_TIME : average on x axis --> average a full trace to a single point
        AVERAGE_CYCLES : average on y axis --> average over all the iterations
        AVERAGE_TIME_AND_CYCLES : average on x and y axis, in other words, get back a single point
    """
    FULL = 0
    AVERAGE_TIME = 1
    AVERAGE_CYCLES = 2
    AVERAGE_TIME_AND_CYCLES = 3


class line_trace(MultiParameter):
    """
    class that defines the parameter for the measured data.
    """
    def __init__(self, name, instrument, inst_name, raw=False, **kwargs):
        self.my_instrument = instrument
        super().__init__(name=name,
                         instrument=instrument,
                         names = (name +'_ch1', name +'_ch2'),
                         shapes=((1,),(1,)),
                         docstring='Averaged traces from digitizer',
                         **kwargs)
        self.cached_properties = dict()

    @property
    def channels(self):
        """
        list with active channels on the digitizer.
        """
        channels = []
        for channel_property in self.my_instrument.channel_properties.values():
            if channel_property.active == True:
                channels.append(channel_property.number)

        return channels

    @property
    def channel_mask(self):
        """
        generate channels mask for start multiple control functions
        """
        channel_mask = 0

        for i in self.channels:
            channel_mask += 1 << (i - 1)

        return channel_mask

    def get_raw(self):
        if self.my_instrument.operation_mode in [OPERATION_MODES.SOFT_TRG, OPERATION_MODES.ANALOG_TRG]:
            self.start_digitizers()

        if self.my_instrument.operation_mode == OPERATION_MODES.SOFT_TRG:
            self.trigger_digitizers()

        return self.get_data()


    def _read_available(self, ch, buffer, offset):
        available = self.my_instrument.SD_AIN.DAQcounterRead(ch)
        check_error(available)

        if available <= 0:
            return available

        length = len(buffer)
        if available + offset > length:
            logging.warning(f"ch{ch} more data points in digitizer ram ({available}+{offset}) "
                            f"than what is being collected ({length}).")
            available = length - offset

        # Always read with a timeout to prevent infinite blocking of HW (and reboot of system).
        # Transfer rate is ~55 MSa/s. Add one second marging
        read_timeout = int((available / 50e6 + 1) * 1000)
        received = self.my_instrument.SD_AIN.DAQread(ch, available, read_timeout)
        check_error(received)
        if isinstance(received, int) and received < 0:
            # the error has already been logged
            return received

        n_received = len(received)
        # logging.debug(f'DAQread ch:{ch} ready:{available} read:{n_received} offset:{offset}')
        if n_received != available:
            if available > n_received and available - n_received < 4:
                # It seems that M3102A only returns multiples of 4 bytes.
                logging.warning(f'DAQread data remaining. ch:{ch} ready:{available} read:{n_received}')
            else:
                logging.error(f'DAQread failure. ch:{ch} ready:{available} read:{n_received}')

        if n_received > 0:
            buffer[offset:offset + n_received] = received

        return n_received


    def _read_channels(self, daq_points_per_channel):
        start = time.perf_counter()
        data_read = {channel:0 for channel in daq_points_per_channel}

        channels = daq_points_per_channel.keys()
        channels_to_read = list(channels)
        no_data_count = 0
        consecutive_error_count = 0
        last_read = time.perf_counter()
        has_read_timeout = False

        while len(channels_to_read) > 0 and not has_read_timeout and consecutive_error_count < 5:
            any_read = False

            for ch in channels_to_read:
                n_read = self._read_available(ch, daq_points_per_channel[ch], data_read[ch])
                # logging.debug(f'ch{ch}: {n_read}')

                if n_read < 0:
                    consecutive_error_count += 1
                if n_read > 0:
                    data_read[ch] = data_read[ch] + n_read
                    consecutive_error_count = 0
                    any_read = True

                    if data_read[ch] == len(daq_points_per_channel[ch]):
                        # all read: remove from list
                        channels_to_read.remove(ch)

            if any_read:
                no_data_count = 0
                last_read = time.perf_counter()
            else:
                no_data_time = time.perf_counter() - last_read
                no_data_count += 1
                time.sleep(0.001)
                # abort when no data has been received for 30 s and at least 2 checks without any data
                # the timeout of 30 s is needed for T1 measurement of 100 ms and one flush every 256 measurements.
                has_read_timeout = no_data_count >= 2 and (no_data_time > 3)
                if (no_data_time > 0.5 and no_data_count < 100) or no_data_count % 100 == 0:
                    logging.debug(f'no data available ({no_data_count}, {no_data_time:4.2f} s); wait...')

        logging.info(f'channels {channels}: retrieved {data_read} points in {(time.perf_counter()-start)*1000:3.1f} ms')
        for ch in channels:
            if data_read[ch] != len(daq_points_per_channel[ch]):
                logging.error(f"digitizer did not collect enough data points for channel {ch}; "
                              f"requested:{len(daq_points_per_channel[ch])} received:{data_read[ch]}; "
                              "last values are zeros.")

    def get_data(self):
        """
        Get data of digitizer channels
        """
        data_out = tuple()

        daq_points_per_channel = {}
        for channel_property in self.my_instrument.channel_properties.values():
            if channel_property.active == False:
                continue
            channel = channel_property.number
            daq_cycles = channel_property.daq_cycles
            daq_points_per_cycle = channel_property.daq_points_per_cycle

            daq_points = daq_cycles * daq_points_per_cycle
            daq_points_per_channel[channel] = np.zeros(daq_points, np.double)


        self._read_channels(daq_points_per_channel)


        for channel_property in self.my_instrument.channel_properties.values():
            if channel_property.active == False:
                continue

            channel_data_raw = daq_points_per_channel[channel_property.number]
            # convert 16 bit signed to mV. (inplace multiplication on numpy array is fast)
            channel_data_raw *= channel_property.full_scale * 1000 / 32768

            if channel_property.acquisition_mode == MODES.NORMAL:
                # reshape for [repetitions, time] and average
                channel_data_raw = channel_data_raw.reshape([channel_property.cycles, channel_property.daq_points_per_cycle])
                # remove extra samples due to alignment
                channel_data_raw = channel_data_raw[:,:channel_property.points_per_cycle]

            elif channel_property.acquisition_mode in [MODES.IQ_DEMODULATION, MODES.IQ_INPUT_SHIFTED_IQ_OUT]:
                # remove aligment point
                total_points = channel_property.points_per_cycle * channel_property.cycles * 2
                channel_data_raw = channel_data_raw[:total_points]
                # convert to array with complex values
                channel_data_raw = channel_data_raw[::2] + 1j * channel_data_raw[1::2]
                # reshape for [repetitions, time] and average
                channel_data_raw = channel_data_raw.reshape([channel_property.cycles, channel_property.points_per_cycle])
            else:
                # remove aligment point
                total_points = channel_property.points_per_cycle * channel_property.cycles
                channel_data_raw = channel_data_raw[:total_points]
                # reshape for [repetitions, time] and average
                channel_data_raw = channel_data_raw.reshape([channel_property.cycles, channel_property.points_per_cycle])


            if channel_property.data_mode == DATA_MODE.FULL:
                data_out += (channel_data_raw, )
            elif channel_property.data_mode == DATA_MODE.AVERAGE_TIME:
                data_out += (np.average(channel_data_raw, axis = 1), )
            elif channel_property.data_mode == DATA_MODE.AVERAGE_CYCLES:
                data_out += (np.average(channel_data_raw, axis = 0), )
            elif channel_property.data_mode == DATA_MODE.AVERAGE_TIME_AND_CYCLES:
                data_out += (np.average(channel_data_raw), )

        return data_out


    def start_digitizers(self):
        # start digizers.
        self.my_instrument.daq_start_multiple(self.channel_mask)

    def trigger_digitizers(self):
        # trigger the digitizers.
        for i in range(self.my_instrument.channel_properties[f'ch{self.channels[0]}'].cycles):
            self.my_instrument.daq_trigger_multiple(self.channel_mask)

    def _generate_parameter_info(self):
        """
        Generate the correct labels/units for the digitizer parameter
        """
        info_changed = False

        for properties in self.my_instrument.channel_properties.values():
            if not properties.name in self.cached_properties:
                self.cached_properties[properties.name] = channel_properties(properties.name, properties.number)
            cached = self.cached_properties[properties.name]

            info_changed |= (
                    properties.active != cached.active
                    or properties.acquisition_mode != cached.acquisition_mode
                    or properties.data_mode != cached.data_mode
                    or properties.cycles != cached.cycles
                    or properties.t_measure != cached.t_measure
                    or properties.points_per_cycle != cached.points_per_cycle
                    )
            self.cached_properties[properties.name] = copy.copy(properties)

        if info_changed:
            self.names = tuple()
            self.labels = tuple()
            self.units = tuple()
            self.setpoint_labels = tuple()
            self.setpoint_names = tuple()
            self.setpoint_units = tuple()
            self.shapes = tuple()
            self.setpoints = tuple()

            for properties in self.my_instrument.channel_properties.values():
                if properties.active:
                    self.names += (properties.name, )
                    self.labels += (f"digitizer output {properties.name}", )
                    self.units += ("mV" , )

                    setpoint_names = tuple()
                    setpoint_labels = tuple()
                    setpoint_units = tuple()

                    if properties.data_mode in [DATA_MODE.FULL, DATA_MODE.AVERAGE_TIME]:
                        setpoint_names += (f"nth_cycle_{properties.name}", )
                        setpoint_labels += ("nth cycle", )
                        setpoint_units += ("#", )

                    if (properties.data_mode in [DATA_MODE.FULL, DATA_MODE.AVERAGE_CYCLES]
                        and (properties.acquisition_mode == MODES.NORMAL or properties.points_per_cycle > 1)):
                        setpoint_names += (f"time_ch_{properties.name}", )
                        setpoint_labels += ("time", )
                        setpoint_units += ("ns", )

                    self.setpoint_labels +=  (setpoint_labels, )
                    self.setpoint_names += (setpoint_names, )
                    self.setpoint_units += (setpoint_units, )

                    shape = tuple()
                    setpoints = tuple()

                    if properties.data_mode in [DATA_MODE.FULL, DATA_MODE.AVERAGE_TIME]:
                        shape += (properties.cycles, )
                        # setpoints need to be a tuple for hash look-up in qcodes ..
                        setpoints += (tuple(np.linspace(1, properties.cycles, properties.cycles)), )

                    elif (properties.data_mode == DATA_MODE.AVERAGE_CYCLES
                        and (properties.acquisition_mode == MODES.NORMAL or properties.points_per_cycle > 1)):
                        n = properties.points_per_cycle
                        shape += (n, )
                        setpoints += (tuple(np.linspace(properties.t_measure/n, properties.t_measure, n)), )

                    if (properties.data_mode == DATA_MODE.FULL
                        and (properties.acquisition_mode == MODES.NORMAL or properties.points_per_cycle > 1)):
                        n = properties.points_per_cycle
                        shape += (n, )
                        setpoints += ((tuple(np.linspace(properties.t_measure/n, properties.t_measure, n)), ))

                    # if shape == tuple():
                    #     shape = (1,)
                    #     setpoints = (0, )

                    self.shapes += (shape, )
                    self.setpoints += (setpoints, )


@dataclass
class channel_properties:
    name : str
    number : int
    active : bool = False
    acquisition_mode : MODES = MODES.NORMAL
    data_mode : DATA_MODE = DATA_MODE.FULL
    points_per_cycle : int = 1
    cycles : int = 0
    full_scale : float = 0.0 # peak voltage; Note: Default is set in __init__
    impedance: int = 1 # 50 Ohm
    coupling: int = 0 # DC Coupling
    t_measure : float = 0 #measurement time in ns of the channel
    sample_rate : float = 500e6
    # daq configuration
    prescaler : Optional[int] = None
    daq_points_per_cycle: Optional[int] = None
    daq_cycles: Optional[int] = None
    # settings of downsampler-iq FPGA image
    downsampled_rate : Optional[float] = None
    power2decimation : int = 0
    downsampling_factor : int = 1
    lo_frequency : float = 0
    lo_phase : float = 0
    input_channel : int = 0


class SD_DIG(Instrument):
    """docstring for SD_DIG"""
    def __init__(self, name, chassis, slot, n_channels = 4):
        super().__init__(name)
        """
        init keysight digitizer

        Args:
            name (str) : name of the digitizer
            chassis (int) : chassis number
            slot (int) : slot in the chassis where the digitizer is.
            n_channels (int) : number of channels on the digitizer card.

        NOTE: channels start for number 1! (e.g. channel 1, channel 2, channel 3, channel 4)
        """
        self.SD_AIN = keysightSD1.SD_AIN()
        dig_name = check_error(self.SD_AIN.getProductNameBySlot(chassis, slot), 'getProductNameBySlot')
        check_error(self.SD_AIN.openWithSlot(dig_name, chassis, slot), 'openWithSlot')

        firmware_version = self.SD_AIN.getFirmwareVersion()
        major,minor,revision = firmware_version.split('.')

        if major != '02':
            raise Exception(f'KeysightSD1 driver not compatible with firmware "{firmware_version}"')

        self.chassis = chassis
        self.slot = slot

        self.operation_mode = OPERATION_MODES.SOFT_TRG

        self.channel_properties = dict()
        for i in range(n_channels):
            ch = i+1
            properties = channel_properties(f'ch{ch}', ch)
            self.channel_properties[f'ch{ch}'] = properties
            # set channel defaults
            self.set_channel_properties(ch, V_range=2.0)

        self.add_parameter(
            'measure',
            inst_name = self.name,
            parameter_class=line_trace,
            raw =False
            )

    def close(self):
        self.SD_AIN.close()
        super().close()

    def snapshot_base(self, update = False, params_to_skip_update = None):
        param_to_skip = ['measure']
        if params_to_skip_update is not None:
            param_to_skip += params_to_skip_update

        return super().snapshot_base(update, params_to_skip_update=param_to_skip)

    def set_aquisition_mode(self, mode):
        logging.warning('M3102A.set_aquisition_mode is deprecated. Use M3102A.set_acquisition_mode')
        self.set_acquisition_mode(mode)

    def set_acquisition_mode(self, mode):
        """
        Modes to be operating in:
            0 : normal
            1 : averaging of traces (Keysight DEMOD modules needed for this)
            2 : IQ demodulation
            3 : IQ demodulation I values only
        """
        changed = False
        for properties in self.channel_properties.values():
            if properties.acquisition_mode != mode:
                properties.acquisition_mode = mode
                changed = True

        if changed:
            self.measure._generate_parameter_info()

    def set_channel_acquisition_mode(self, channel, mode):
        """
        Modes to be operating in:
            0 : normal
            1 : averaging of traces (Keysight DEMOD modules needed for this)
            2 : IQ demodulation
            3 : IQ demodulation I values only
        """
        properties = self.channel_properties[f'ch{channel}']
        if properties.acquisition_mode != mode:
            properties.acquisition_mode = mode
            self.measure._generate_parameter_info()


    def get_channel_acquisition_mode(self, channel):
        return self.channel_properties[f'ch{channel}'].acquisition_mode


    def set_data_handling_mode(self, data_mode):
        """
        mode of handling data. Determines what will be saved.
            0 : no averaging at all, get back full output data
            1 : average on x axis --> average a full trace to a single point
            2 : average on y axis --> average over all the iterations
            3 : average on x and y axis, in other words, get back a single point
        """
        changed = False

        for properties in self.channel_properties.values():
            if properties.data_mode != data_mode:
                properties.data_mode = data_mode
                changed = True

        if changed:
            self.measure._generate_parameter_info()

    def set_channel_data_handling_mode(self, channel, data_mode):
        """
        mode of handling data. Determines what will be saved.
            0 : no averaging at all, get back full output data
            1 : average on x axis --> average a full trace to a single point
            2 : average on y axis --> average over all the iterations
            3 : average on x and y axis, in other words, get back a single point
        """
        properties = self.channel_properties[f'ch{channel}']
        if properties.data_mode != data_mode:
            properties.data_mode = data_mode
            self.measure._generate_parameter_info()

    def set_operating_mode(self, operation_mode):
        """
        Modes for operation

        Only affects daq start and daq trigger in get_raw().

        Args:
            operation_mode (int) : mode of operation
                0 : use software triggers (does call start and trigger in software)
                1 : use external triggering (does call start digitizer)
                2 : use HVI for triggering (no calls done)
        """
        self.operation_mode = operation_mode

    def set_active_channels(self, channels):
        """
        set the active channels:

        Args:
            channels (list) : channels numbers that need to be used
        """
        changed = False
        for channel_property in self.channel_properties.values():
            active = channel_property.number in channels
            if channel_property.active != active:
                channel_property.active = active
                changed = True

        if changed:
            self.measure._generate_parameter_info()

    @property
    def active_channels(self):
        result = []
        for properties in self.channel_properties.values():
            if properties.active:
                result.append(properties.number)
        return result

<<<<<<< HEAD
    def set_channel_properties(self, channel, V_range, impedance = None, coupling = None):
=======
    def set_channel_properties(self, channel, V_range=None, impedance=None, coupling=None):
>>>>>>> a016bdc9
        """
        sets channel properties.
        TODO: We need a validator on Vrange.
        Args:
            channel : channel number (1 to 4)
            V_range: amplitude range +- X Volts
            impedance: 0(HiZ), 1 (50 Ohm)
            coupling: 0 (DC), 1 (AC)
        """
        update = False
        properties = self.channel_properties[f'ch{channel}']
        if V_range is not None and properties.full_scale != V_range:
            properties.full_scale = V_range
<<<<<<< HEAD
            # hacky way to default to 0,1
            properties.coupling = 0 if properties.coupling is None else properties.coupling
            properties.impedance = 1 if properties.impedance is None else properties.impedance
            # overwrite only if supplied
            properties.coupling = coupling if coupling is not None else properties.coupling
            properties.impedance = impedance if impedance is not None else properties.impedance
=======
            update = True
        if impedance is not None and properties.impedance != impedance:
            properties.impedance = impedance
            update = True
        if coupling is not None and properties.coupling != coupling:
            properties.coupling = coupling
            update = True

        if update:
>>>>>>> a016bdc9
            self.measure._generate_parameter_info()
            rv = self.SD_AIN.channelInputConfig(channel, properties.full_scale,
                                                properties.impedance, properties.coupling)
            check_error(rv, 'chanelInputConfig')
            full_scale = self.SD_AIN.channelFullScale(channel)
            if abs(full_scale - properties.full_scale) > 0.01:
                logging.warning(f'Incorrect full_scale value {properties.full_scale:4.2f}; '
                                f'Changed to {full_scale:4.2f} V')
                properties.full_scale = full_scale


    def set_daq_settings(self, channel, n_cycles, t_measure, sample_rate = 500e6,
                         DAQ_trigger_delay = 0, DAQ_trigger_mode = 1, downsampled_rate = None, power2decimation = 0):
        """
        quickset for the daq settings

        Args:
            n_cycles (int) : number of trigger to record.
            t_measure (float) : time to measure (unit : ns)
            sample_rate (float) : sample rate of the channel in Sa/s
            DAQ_trigger_delay (int) : use HVI for this..
            DAQ_trigger_mode (int) : 1 for HVI see manual for other options. (2 is external trigger)
            downsampled_rate (float) : sample rate after downsampling in Sa/s, if None then downsampled_rate = 1/t_measure
            power2decimation (int) : number of decimate-by-2 steps applied (with anti-alias filter)
        """
        properties = self.channel_properties[f'ch{channel}']
        properties.active = True

        # find aproriate prescalor if needed
        if properties.acquisition_mode == MODES.NORMAL:
            if downsampled_rate is not None or power2decimation > 0:
                logging.warning(f'ch{channel} downsampled_rate and power2decimation are ignored in NORMAL mode')
                downsampled_rate = None
                power2decimation = 0

            prescaler = max(0, int(500e6/sample_rate -1))

            # The M3102A prescaler maximum value is 4.
            if prescaler > 4:
                raise ValueError(f'Sample rate {sample_rate} not supported.'
                                  'M3102A frequency is limited to range [100..500] MHz')
            sample_rate = 500e6/(prescaler+1)
            if properties.sample_rate != sample_rate:
                logging.info("Effective sampling frequency is set to {}Sa/s (prescaler = {})"
                             .format(si_format(sample_rate, precision=1), prescaler))

            points_per_cycle = int(t_measure*1e-9*sample_rate)
            daq_points_per_cycle = points_per_cycle
            daq_cycles = n_cycles
            eff_t_measure = points_per_cycle * 1e9 / sample_rate
            downsampling_factor = 1

            if is_iq_image_loaded(self.SD_AIN):
                config_channel(self.SD_AIN, channel, properties.acquisition_mode, 1, 1, input_ch=0)

        else:
            if sample_rate != 500e6:
                logging.warning(f'Sample rate is always 500 MSa/s in mode {properties.acquisition_mode}. '
                                f'Ignoring requested {sample_rate}')

            prescaler = 0
            sample_rate = 500e6
            if downsampled_rate is None:
                downsampling_factor = int(max(1, round(t_measure / 10 / 2**power2decimation)))
                points_per_cycle = 1
            else:
                downsampling_factor = int(max(1, round(100e6 / downsampled_rate / 2**power2decimation)))
                t_downsampling = downsampling_factor * 10 * 2**power2decimation
                points_per_cycle = max(1, round(t_measure/t_downsampling))

            eff_t_measure = points_per_cycle * downsampling_factor * 10 * 2**power2decimation

            values_per_point = (
                    2
                    if properties.acquisition_mode in [MODES.IQ_DEMODULATION, MODES.IQ_INPUT_SHIFTED_IQ_OUT]
                    else 1)
            daq_points_per_cycle = n_cycles * points_per_cycle * values_per_point
            daq_cycles = 1
            config_input_channel = properties.input_channel if properties.input_channel != 0 else channel

            config_channel(self.SD_AIN, channel, properties.acquisition_mode, downsampling_factor, points_per_cycle,
                           LO_f=properties.lo_frequency, phase=properties.lo_phase,
                           p2decim=power2decimation, input_ch=config_input_channel)

        # add extra points for acquisition alignment and minimum number of points
        daq_points_per_cycle = self._get_aligned_npoints(daq_points_per_cycle)


        if (properties.daq_points_per_cycle != daq_points_per_cycle
            or properties.daq_cycles != daq_cycles):
            logging.debug(f'ch{channel} config: {daq_points_per_cycle}, {daq_cycles}')
            check_error(self.SD_AIN.DAQconfig(channel, daq_points_per_cycle, daq_cycles,
                                              DAQ_trigger_delay, DAQ_trigger_mode), 'DAQconfig')

        if properties.prescaler != prescaler:
            check_error(self.SD_AIN.channelPrescalerConfig(channel, prescaler), 'channelPrescalerConfig')

        # variables needed to generate correct setpoints and for data acquisition
        properties.cycles = n_cycles
        properties.points_per_cycle = points_per_cycle
        properties.t_measure = eff_t_measure
        properties.sample_rate = sample_rate
        properties.prescaler = prescaler
        properties.downsampled_rate = downsampled_rate
        properties.power2decimation = power2decimation
        properties.downsampling_factor = downsampling_factor
        properties.daq_points_per_cycle = daq_points_per_cycle
        properties.daq_cycles = daq_cycles
        self.measure._generate_parameter_info()


    def set_ext_digital_trigger(self, channel, delay = 0, mode=3):
        """
        Set external trigger for current channel.
        Args:
            mode: 1(trig high), 2 (trig low), 3 (raising edge), 4 (falling edge)
        """

        logging.info('set ext trigger')

        # Make sure input port is enabled
        self.SD_AIN.triggerIOconfig(1)
        # set up the triggering config
        self.SD_AIN.DAQdigitalTriggerConfig(channel, 0 , mode)

        # overwrite to be sure.
        properties = self.channel_properties[f'ch{channel}']
        points_per_cycle = properties.points_per_cycle
        n_cycles = properties.cycles
        # NOTE: add 1 point for odd sample numbers
        check_error(self.SD_AIN.DAQconfig(channel, self._get_aligned_npoints(points_per_cycle), n_cycles, delay, 2),
                    'DAQconfig')

    def daq_flush(self, daq, verbose=False):
        """
        Flush the specified DAQ

        Args:
            daq (int)       : the DAQ you are flushing
        """
        self.SD_AIN.DAQflush(daq)

    def daq_flush_multiple(self, daq_mask, verbose=False):
        """
        Flush the specified DAQ

        Args:
            daq_mask (int)       : the DAQs you are flushing
        """
        self.SD_AIN.DAQflushMultiple(daq_mask)

    def daq_stop(self, daq, verbose=False):
        """ Stop acquiring data on the specified DAQ

        Args:
            daq (int)       : the DAQ you are stopping
        """
        self.SD_AIN.DAQstop(daq)

    def daq_stop_multiple(self, daq_mask, verbose=False):
        """ Stop acquiring data on the specified DAQ

        Args:
            daq_mask (int)  : the input DAQs you are stopping, composed as a bitmask
                              where the LSB is for DAQ_0, bit 1 is for DAQ_1 etc.
        """
        self.SD_AIN.DAQstopMultiple(daq_mask)

    def daq_start_multiple(self, daq_mask, verbose=False):
        """ Start acquiring data or waiting for a trigger on the specified DAQs

        Args:
            daq_mask (int)  : the input DAQs you are enabling, composed as a bitmask
                              where the LSB is for DAQ_0, bit 1 is for DAQ_1 etc.
        """
        self.SD_AIN.DAQstartMultiple(daq_mask)

    def daq_trigger_multiple(self, daq_mask, verbose=False):
        """ Manually trigger the specified DAQs

        Args:
            daq_mask (int)  : the DAQs you are triggering, composed as a bitmask
                              where the LSB is for DAQ_0, bit 1 is for DAQ_1 etc.
        """
        self.SD_AIN.DAQtriggerMultiple(daq_mask)


    ###############################
    # firmware specific functions #  Only for FPGA image firmware 2.x
    ###############################

    def set_input_channel(self, channel, input_channel):
        '''
        Selects the input channel to use for averaging/downsampling and IQ demodulation.

        Args:
            channel (int): channel to configure, i.e. the DAQ buffer.
            input_channel (int): input channel to use, i.e. the physical input.
        '''
        if not is_iq_image_loaded(self.SD_AIN):
            raise Exception('IQ demodulation FPGA image not loaded')

        properties = self.channel_properties[f'ch{channel}']
        properties.input_channel = input_channel if input_channel is not None else channel

        if properties.acquisition_mode == MODES.NORMAL:
            logging.warning('Input channel selection has no effect when normal mode is selected')
        dig_set_input_channel(self.SD_AIN, channel, properties.input_channel)

    def set_demodulated_in(self, channel, phase, output_IQ):
        '''
        Sets demoduled I/Q input with phase shifting.
        '''
        if channel not in [1, 3]:
            raise Exception(f'demodulated IQ input must be configured on channel 1 (=1+2) or 3 (=3+4)')
        properties = self.channel_properties[f'ch{channel}']
        mode = MODES.IQ_INPUT_SHIFTED_IQ_OUT if output_IQ else MODES.IQ_INPUT_SHIFTED_I_OUT
        properties.acquisition_mode = mode
        properties.lo_phase = phase
        properties.lo_frequency = 0
        dig_set_lo(self.SD_AIN, channel, 0, phase)
        self.measure._generate_parameter_info()

    def set_lo(self, channel, frequency, phase, input_channel=None):
        '''
        Set the local oscillator for IQ demodulation.

        Args:
            channel (int): channel to configure
            frequency (float): demodulation frequency in Hz
            phase (float): phase shift in degrees
            input_channel (int): input channel to use for IQ demodulation.
        '''
        if not is_iq_image_loaded(self.SD_AIN):
            raise Exception('IQ demodulation FPGA image not loaded')

        properties = self.channel_properties[f'ch{channel}']
        properties.lo_phase = phase
        properties.lo_frequency = frequency
        properties.input_channel = input_channel if input_channel is not None else channel
        properties.lo_frequency = frequency
        
        dig_set_lo(self.SD_AIN, channel, frequency, phase)
        dig_set_input_channel(self.SD_AIN, channel, properties.input_channel)

    def set_measurement_time_averaging(self, channel, t_measure):
        '''
        Changes the measurement time for the channel for AVERAGING and IQ modes.
        It cannot be used in NORMAL mode or when downsample rate has been set, because
        the number of measurements per trigger must be 1.
        Args:
            channel (int): channel
            t_measure (float): measurement time in ns.
        '''
        properties = self.channel_properties[f'ch{channel}']
        if properties.acquisition_mode == 0:
            logging.warning(f'set_measurement_time_averaging() cannot be used in normal mode')
            return

        if properties.downsampled_rate is not None:
            # points_per_cycle cannot change without reconfiguring DAQ.
            logging.warning(f'set_measurement_time_averaging() cannot be used when downsampling ')
            return

        power2decimation = properties.power2decimation
        downsampling_factor = int(max(1, round(t_measure / 10 / 2**power2decimation)))
        eff_t_measure = downsampling_factor * 10 * 2**power2decimation

        if eff_t_measure != properties.t_measure:
            properties.downsampling_factor = downsampling_factor
            properties.points_per_cycle = 1
            properties.t_measure = eff_t_measure
            logging.debug(f'ch{channel} t_measure:{properties.t_measure}')

            dig_set_downsampler(self.SD_AIN, channel, downsampling_factor,
                                properties.points_per_cycle, power2decimation)


    ###########################################################
    # automatic set function for common experimental settings #
    ###########################################################

    def set_digitizer_software(self, t_measure, cycles, sample_rate= 500e6, data_mode = DATA_MODE.FULL,
                               channels = [1,2], Vmax = None, fourchannel = False,
                               downsampled_rate = None, power2decimation = 0):
        """
        quick set of minumal settings to make it work.

        Args:
            t_measure (float) : time to measure in ns
            cycles (int) : number of cycles
            sample_rate (float) : sample rate you want to use (in #Samples/second). Will automatically choose the most approriate one.
            data_mode (int) : data mode of the digizer (output format)
            channels (list) : channels you want to measure
            vmax (double) : maximum voltage of input (Vpeak)
            downsampled_rate (float) : sample rate after downsampling in Sa/s, if None then downsampled_rate = 1/t_measure
            power2decimation (int) : decimate data with 2**power2decimation
        """
        if Vmax is not None:
            v_ranges = [self.SD_AIN.channelFullScale(ch) for ch in channels]
            print(f'Warning: parameter Vmax is ignored. Using {v_ranges} V')
        logging.info(f'set digitizer software')
        self.set_data_handling_mode(data_mode)

        self.set_operating_mode(OPERATION_MODES.SOFT_TRG)
        self.set_active_channels(channels)
        for channel in channels:
            self.set_daq_settings(channel, cycles, t_measure, sample_rate,
                                  downsampled_rate=downsampled_rate, power2decimation=power2decimation)


    def set_digitizer_analog_trg(self, t_measure, cycles, sample_rate= 500e6, data_mode = DATA_MODE.FULL,
                                 channels = [1,2], Vmax = None, downsampled_rate = None, power2decimation = 0):
        """
        quick set of minumal settings to make it work.

        Args:
            t_measure (float) : time to measure in ns
            cycles (int) : number of cycles
            channels (list) : channels you want to measure
            sample_rate (float) : sample rate you want to use (in #Samples/second)
            data_mode (int) : data mode of the digizer (output format)
            channels (list) : channels you want to measure
            vmax (float) : maximum voltage of input (Vpeak)
            downsampled_rate (float) : sample rate after downsampling in Sa/s, if None then downsampled_rate = 1/t_measure
            power2decimation (int) : decimate data with 2**power2decimation
        """
        if Vmax is not None:
            v_ranges = [self.SD_AIN.channelFullScale(ch) for ch in channels]
            print(f'Warning: parameter Vmax is ignored. Using {v_ranges} V')
        logging.info(f'set digitizer analog')
        self.set_data_handling_mode(data_mode)

        self.set_operating_mode(OPERATION_MODES.ANALOG_TRG)
        self.set_active_channels(channels)
        for channel in channels:
            self.set_daq_settings(channel, cycles, t_measure, sample_rate,
                                  downsampled_rate=downsampled_rate, power2decimation=power2decimation)
            self.set_ext_digital_trigger(channel)


    def set_digitizer_HVI(self, t_measure, cycles, sample_rate= 500e6, data_mode = DATA_MODE.FULL,
                          channels = [1,2], Vmax = None, downsampled_rate = None, power2decimation = 0):
        """
        quick set of minimal settings to make it work.

        Args:
            t_measure (float) : time to measure in ns
            cycles (int) : number of cycles
            sample_rate (float) : sample rate you want to use (in #Samples/second). Will automatically choose the most approriate one.
            data_mode (int) : data mode of the digizer (output format)
            channels (list) : channels you want to measure
            vmax (double) : maximum voltage of input (Vpeak)
            downsampled_rate (float) : sample rate after downsampling in Sa/s, if None then downsampled_rate = 1/t_measure
            power2decimation (int) : decimate data with 2**power2decimation
        """
        if Vmax is not None:
            v_ranges = [self.SD_AIN.channelFullScale(ch) for ch in channels]
            print(f'Warning: parameter Vmax is ignored. Using {v_ranges} V')
        logging.info(f'set digitizer HVI: {t_measure}, {downsampled_rate}, {channels}')
        self.set_data_handling_mode(data_mode)

        self.set_operating_mode(OPERATION_MODES.HVI_TRG)
        self.set_active_channels(channels)
        for channel in channels:
            self.set_daq_settings(channel, cycles, t_measure, sample_rate,
                                  downsampled_rate=downsampled_rate, power2decimation=power2decimation)


    def _get_aligned_npoints(self, npt):
        # add 1 point for odd sample numbers
        # SD1 3.1 requires at least 30 points.
        return max(30, (npt + 1)//2 * 2)


if __name__ == '__main__':
#%%
          # load digitizer
    # digitizer1.close()
    digitizer1 = SD_DIG("digitizer1", chassis = 1, slot = 6)

    # clear all ram (normally not needed, but just to sure)
    digitizer1.daq_flush(1)
    digitizer1.daq_flush(2)
    digitizer1.daq_flush(3)
    digitizer1.daq_flush(4)

    # digitizer1.set_acquisition_mode(MODES.AVERAGE)

    #%%
    # simple example
    digitizer1.set_digitizer_software(1e3, 10, sample_rate=500e6, data_mode=DATA_MODE.AVERAGE_TIME_AND_CYCLES, channels=[1,2], Vmax=0.25, fourchannel=False)
    print(digitizer1.measure())
    print(digitizer1.snapshot())
    ####################################
    #  settings (feel free to change)  #
    # ####################################
    # t_list = np.logspace(2.3, 2.7, 20)
    # res =[]
    # for t in t_list:
    #     cycles = 1000
    #     t_measure = t #e3 # ns
    #     ####################################


    #     # show some multiparameter properties
    #     # print(digitizer1.measure.shapes)
    #     # print(digitizer1.measure.setpoint_units)
    #     # print(digitizer1.measure.setpoints)
    #     # # measure the parameter
    #     digitizer1.set_digitizer_software(t_measure, cycles, data_mode=DATA_MODE.FULL, channels = [1,2])
    #     digitizer1.set_MAV_filter()
    #     data = digitizer1.measure()
    #     #    print(data)
    # #    plt.clf()
    #     #    plt.plot(data[0][:,2], 'o-')
    #     #    plt.plot(data[0][:,3], 'o-')
    # #    plt.plot(data[1], 'o-')
    #     # print(data[0].shape, data[1].shape)

    #     res.append(np.mean(data[1]))

    # #t_list = t_list-166
    # #res = np.array(res)/np.array(t_list)
    # plt.figure(2)
    # plt.clf()
    # plt.plot(t_list, res, 'o-')

    #def fit_func(x, m, q):
    #    return x*m+q
    #
    #import scipy
    #param, var = scipy.optimize.curve_fit(fit_func, t_list, res)
    #plt.plot(np.linspace(0, max(t_list), 50), fit_func(np.linspace(0, max(t_list), 50), *param))
    #plt.xlabel('Integration time (ns)')
    #plt.title('Intercept: %.2f' %param[1])<|MERGE_RESOLUTION|>--- conflicted
+++ resolved
@@ -566,11 +566,7 @@
                 result.append(properties.number)
         return result
 
-<<<<<<< HEAD
-    def set_channel_properties(self, channel, V_range, impedance = None, coupling = None):
-=======
     def set_channel_properties(self, channel, V_range=None, impedance=None, coupling=None):
->>>>>>> a016bdc9
         """
         sets channel properties.
         TODO: We need a validator on Vrange.
@@ -584,14 +580,6 @@
         properties = self.channel_properties[f'ch{channel}']
         if V_range is not None and properties.full_scale != V_range:
             properties.full_scale = V_range
-<<<<<<< HEAD
-            # hacky way to default to 0,1
-            properties.coupling = 0 if properties.coupling is None else properties.coupling
-            properties.impedance = 1 if properties.impedance is None else properties.impedance
-            # overwrite only if supplied
-            properties.coupling = coupling if coupling is not None else properties.coupling
-            properties.impedance = impedance if impedance is not None else properties.impedance
-=======
             update = True
         if impedance is not None and properties.impedance != impedance:
             properties.impedance = impedance
@@ -601,7 +589,6 @@
             update = True
 
         if update:
->>>>>>> a016bdc9
             self.measure._generate_parameter_info()
             rv = self.SD_AIN.channelInputConfig(channel, properties.full_scale,
                                                 properties.impedance, properties.coupling)
