from keysight_fpga.sd1.dig_iq import load_iq_image

from .hvi2_schedule_loader import Hvi2ScheduleLoader
from core_tools.drivers.M3102A import MODES

class ScheduleMgr():
    pulse_lib = None
    digitisers = None

    schedules = None
    __instance = None

    def __new__(cls, *args, **kwargs):
        if ScheduleMgr.__instance is None:
            ScheduleMgr.__instance = object.__new__(cls)
        return ScheduleMgr.__instance

    def __init__(self, pulse_lib=None, digitisers=None, markers=[]):
        if self.pulse_lib is None:
            self.pulse_lib = pulse_lib
            if not isinstance(digitisers, (list, tuple)):
                digitisers = [digitisers]

            self.digitisers = digitisers

<<<<<<< HEAD
=======
            self.schedules =  Hvi2Schedules(self.pulse_lib, self.digitisers)
            self.markers = markers
>>>>>>> 3fada0d1
            for dig in digitisers:
                load_iq_image(dig.SD_AIN)

    def video_mode(self):
        for dig in self.digitisers:
            dig.set_acquisition_mode(MODES.AVERAGE)
<<<<<<< HEAD
        return Hvi2ScheduleLoader(self.pulse_lib, 'VideoMode', self.digitisers,
                                  # acquisition_delay_ns=1000 # Add acquisition delay if video mode is too fast for resonator
                                  )

    def single_shot(self, n_triggers):
        return Hvi2ScheduleLoader(self.pulse_lib, 'SingleShot', self.digitisers)

    def single_shot_raw(self, n_triggers):
        return Hvi2ScheduleLoader(self.pulse_lib, 'SingleShot', self.digitisers)
=======
        return self.schedules.get_video_mode(MODES.AVERAGE, hvi_queue_control=True,  trigger_out=True, enable_markers=self.markers)

    def single_shot(self, n_triggers):
        return self.schedules.get_single_shot(MODES.AVERAGE, n_triggers=n_triggers, hvi_queue_control=True, trigger_out=True)

    def single_shot_raw(self, n_triggers):
        return self.schedules.get_single_shot(MODES.NORMAL, n_triggers=n_triggers, hvi_queue_control=True, trigger_out=True)
>>>>>>> 3fada0d1

    def __check_init(self):
        if self.pulse_lib is None:
            raise ValueError('ScheduleMgr is not initialized. Please run in init.')<|MERGE_RESOLUTION|>--- conflicted
+++ resolved
@@ -22,38 +22,24 @@
                 digitisers = [digitisers]
 
             self.digitisers = digitisers
+            self.markers = markers
 
-<<<<<<< HEAD
-=======
-            self.schedules =  Hvi2Schedules(self.pulse_lib, self.digitisers)
-            self.markers = markers
->>>>>>> 3fada0d1
             for dig in digitisers:
                 load_iq_image(dig.SD_AIN)
 
     def video_mode(self):
         for dig in self.digitisers:
             dig.set_acquisition_mode(MODES.AVERAGE)
-<<<<<<< HEAD
-        return Hvi2ScheduleLoader(self.pulse_lib, 'VideoMode', self.digitisers,
-                                  # acquisition_delay_ns=1000 # Add acquisition delay if video mode is too fast for resonator
-                                  )
+        
+        schedule = Hvi2ScheduleLoader(self.pulse_lib, 'VideoMode', self.digitisers) #acquisition_delay_ns=1000# Add acquisition delay if video mode is too fast for resonator
+
+        return schedule
 
     def single_shot(self, n_triggers):
-        return Hvi2ScheduleLoader(self.pulse_lib, 'SingleShot', self.digitisers)
+        schedule =  Hvi2ScheduleLoader(self.pulse_lib, 'SingleShot', self.digitisers)
 
-    def single_shot_raw(self, n_triggers):
-        return Hvi2ScheduleLoader(self.pulse_lib, 'SingleShot', self.digitisers)
-=======
-        return self.schedules.get_video_mode(MODES.AVERAGE, hvi_queue_control=True,  trigger_out=True, enable_markers=self.markers)
-
-    def single_shot(self, n_triggers):
-        return self.schedules.get_single_shot(MODES.AVERAGE, n_triggers=n_triggers, hvi_queue_control=True, trigger_out=True)
-
-    def single_shot_raw(self, n_triggers):
-        return self.schedules.get_single_shot(MODES.NORMAL, n_triggers=n_triggers, hvi_queue_control=True, trigger_out=True)
->>>>>>> 3fada0d1
-
+        return schedule
+        
     def __check_init(self):
         if self.pulse_lib is None:
             raise ValueError('ScheduleMgr is not initialized. Please run in init.')